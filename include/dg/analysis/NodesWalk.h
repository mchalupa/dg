--- conflicted
+++ resolved
@@ -7,10 +7,6 @@
 namespace dg {
 namespace analysis {
 
-<<<<<<< HEAD
-
-=======
->>>>>>> 40c504db
 // universal but not very efficient visits tracker
 template <typename Node>
 struct SetVisitTracker {
@@ -48,8 +44,6 @@
     range operator()(Node *n) const { return range(n); }
 };
 
-<<<<<<< HEAD
-
 template <typename Node, typename Queue,
           typename VisitTracker = SetVisitTracker<Node>,
           typename EdgeChooser = SuccessorsEdgeChooser<Node> >
@@ -58,17 +52,6 @@
     VisitTracker _visits{};
     Queue _queue{};
 
-=======
-
-template <typename Node, typename Queue,
-          typename VisitTracker = SetVisitTracker<Node>,
-          typename EdgeChooser = SuccessorsEdgeChooser<Node> >
-class NodesWalk {
-    EdgeChooser _chooser{};
-    VisitTracker _visits{};
-    Queue _queue{};
-
->>>>>>> 40c504db
     void _enqueue(Node *n) {
         _queue.push(n);
         _visits.visit(n);
