#ifndef DG_LLVM_RELATIONS_MAP_H_
#define DG_LLVM_RELATIONS_MAP_H_

#include <set>
#include <map>
#include <stack>
#include <vector>
#include <tuple>
#include <memory>
#include <algorithm>

#include <cassert>

#include <llvm/IR/Value.h>

#ifndef NDEBUG
    #include <iostream>
	#include "getValName.h"
#endif

namespace {

template <typename Key, typename Val>
bool contains(const std::map<Key, Val>& map, const Key& key) {
	return map.find(key) != map.end();
}

template <typename Val>
bool contains(const std::set<Val>& set, const Val& val) {
	return set.find(val) != set.end();
}

template <typename T>
<<<<<<< HEAD
auto findPtr(const std::vector<std::unique_ptr<T>>& haystack,
								const T* const needle) -> decltype(haystack.begin()) {
	auto it = haystack.begin();
	
	while (it != haystack.end()) {
		if (it->get() == needle)
			return it;
		++it;
	}

	return it;
}

template <typename T>
void eraseUniquePtr(std::vector<std::unique_ptr<T>>& set, const T* const value) {
	auto ite = findPtr(set, value);
	assert(ite != set.end());
	set.erase(ite);
}

template <typename T>
void substitueInSet(const std::map<T, T>& mapping, std::set<T>& set) {
	std::set<T> newSet;

	for (auto& element : set) {
		if (contains(mapping, element))
			newSet.insert(mapping.at(element));
		else
			newSet.insert(element);
	}
	set.swap(newSet);
}

template <typename T>
T findByKey(const std::map<T, T>& map, T key) {
	auto found = map.find(key);
	if (found == map.end())
		return nullptr;
	return found->second;
}

template <typename T>
T findByValue(const std::map<T, T>& map, T value) {
	for (auto& pair : map) {
		if (pair.second == value)
			return pair.first;
	}
	return nullptr;
}

} // namespace

namespace dg {
namespace vr {

class EqualityBucket;

using BucketPtr = EqualityBucket*;
using BucketPtrSet = std::set<BucketPtr>;

=======
void eraseUniquePtr(std::vector<std::unique_ptr<T>>& set, const T* const value) {
	auto ite = std::find_if(set.begin(), set.end(),
                            [&value](std::unique_ptr<T>& ptr) -> bool {
                                return ptr.get() == value;
                             });
	assert(ite != set.end());
	set.erase(ite);
}

template <typename T>
void substitueInSet(const std::map<T, T>& mapping, std::set<T>& set) {
	std::set<T> newSet;

	for (auto& element : set) {
		if (contains(mapping, element))
			newSet.insert(mapping.at(element));
		else
			newSet.insert(element);
	}
	set.swap(newSet);
}

template <typename T>
T findByKey(const std::map<T, T>& map, T key) {
	auto found = map.find(key);
	if (found == map.end())
		return nullptr;
	return found->second;
}

template <typename T>
T findByValue(const std::map<T, T>& map, T value) {
	for (auto& pair : map) {
		if (pair.second == value)
			return pair.first;
	}
	return nullptr;
}

} // namespace

namespace dg {
namespace vr {

class EqualityBucket;

using BucketPtr = EqualityBucket*;
using BucketPtrSet = std::set<BucketPtr>;

>>>>>>> 130430d2
enum class Relation { EQ, NE, LE, LT, GE, GT, LOAD };

#ifndef NDEBUG
void dumpRelation(Relation r) {
	switch(r) {
		case Relation::EQ: std::cerr << "EQ";
						   break;
		case Relation::NE: std::cerr << "NE";
						   break;
		case Relation::LE: std::cerr << "LE";
						   break;
		case Relation::LT: std::cerr << "LT";
						   break;
		case Relation::GE: std::cerr << "GE";
						   break;
		case Relation::GT: std::cerr << "GT";
						   break;
		case Relation::LOAD: std::cerr << "LOAD";
						     break;
	}
}
#endif

class EqualityBucket {

	using T = const llvm::Value*;

    friend class ValueRelations;

    using BucketPtr = EqualityBucket*;
	using BucketPtrSet = std::set<BucketPtr>;
	
	BucketPtrSet lesserEqual;
	BucketPtrSet lesser;
	BucketPtrSet parents;

	std::vector<T> equalities;

	struct RelatedBucket {
		EqualityBucket* bucket;
		Relation relation;

		RelatedBucket(): bucket(nullptr), relation(Relation::EQ) {}

		RelatedBucket(EqualityBucket* b, Relation r): bucket(b), relation(r) {}

		friend bool operator==(const RelatedBucket& lt, const RelatedBucket& rt) {
			return lt.bucket == rt.bucket && lt.relation == rt.relation;
		}

		friend bool operator!=(const RelatedBucket& lt, const RelatedBucket& rt) {
			return !(lt == rt);
		}
	};

	class BucketIterator {

		using value_type = RelatedBucket;
		bool goDown = false;
		bool toFirstStrict = false;

		std::vector<EqualityBucket*> strictlyRelated;
		std::vector<EqualityBucket*> nonStrictlyRelated;

		EqualityBucket* start;
		unsigned index = 0;
		bool inStrict = true;

		RelatedBucket current;

		void computeSetsForStrict(
				EqualityBucket* strictlyRelated,
				std::set<EqualityBucket*>& strict,
				const std::map<EqualityBucket*, BucketPtrSet>& nonStrictlyRelatedMap,
				const std::map<EqualityBucket*, BucketPtrSet>& strictlyRelatedMap) {

			auto& succNonStrict = nonStrictlyRelatedMap.at(strictlyRelated);
			if (!toFirstStrict)
				strict.insert(succNonStrict.begin(), succNonStrict.end());

			auto& succStrict = strictlyRelatedMap.at(strictlyRelated);
			strict.insert(succStrict.begin(), succStrict.end());

			strict.emplace(strictlyRelated);
		}

		void computeSetsForNonStrict(
				EqualityBucket* nonStrictlyRelated,
				std::set<EqualityBucket*>& nonStrict,
				std::set<EqualityBucket*>& strict,
				const std::map<EqualityBucket*, BucketPtrSet>& nonStrictlyRelatedMap) {

			// stop if the bucket is already considered strictly related
			if (strict.find(nonStrictlyRelated) != strict.end())
				return;

			for (EqualityBucket* nonStrictRelated : nonStrictlyRelatedMap.at(nonStrictlyRelated)) {
				// add nonStrict related bucket only if it is not already considered strictly related
				if (strict.find(nonStrictRelated) == strict.end())
					nonStrict.emplace(nonStrictRelated);
			}
			nonStrict.emplace(nonStrictlyRelated);
		}

		void computeRelated() {
			std::map<EqualityBucket*, BucketPtrSet> strictlyRelatedMap;
			std::map<EqualityBucket*, BucketPtrSet> nonStrictlyRelatedMap;

			BucketPtrSet visited;
			std::stack<DFSFrame> stack;

			stack.emplace(start, goDown ? start->lesser.begin() : start->parents.begin());
			visited.emplace(start);

			while (!stack.empty()) {
				DFSFrame frame = stack.top();
				stack.pop();

				if (goDown && frame.it == frame.bucket->lesser.end())
					frame.it = frame.bucket->lesserEqual.begin();

				if ((goDown && frame.it == frame.bucket->lesserEqual.end()) 
						|| (!goDown && frame.it == frame.bucket->parents.end())) {
					// in post order compute the set of strictly related buckets
					// from the sets in its successors
					auto itNonStrict = nonStrictlyRelatedMap.emplace(frame.bucket, std::set<EqualityBucket*>()).first;
					auto itStrict = strictlyRelatedMap.emplace(frame.bucket, std::set<EqualityBucket*>()).first;
					std::set<EqualityBucket*>& nonStrict = itNonStrict->second;
					std::set<EqualityBucket*>& strict = itStrict->second;

					if (goDown) {
						for (EqualityBucket* lesser : frame.bucket->lesser)
							computeSetsForStrict(lesser, strict, nonStrictlyRelatedMap, strictlyRelatedMap);

						for (EqualityBucket* lesserEqual : frame.bucket->lesserEqual) {
							auto& strictSucc = strictlyRelatedMap[lesserEqual];
							strict.insert(strictSucc.begin(), strictSucc.end());
						}

						for (EqualityBucket* lesserEqual : frame.bucket->lesserEqual)
							computeSetsForNonStrict(lesserEqual, nonStrict, strict, nonStrictlyRelatedMap);

					} else {
						for (EqualityBucket* parent : frame.bucket->parents) {
							if (parent->lesser.find(frame.bucket) != parent->lesser.end())
								computeSetsForStrict(parent, strict, nonStrictlyRelatedMap, strictlyRelatedMap);
							else { // else this bucket is lesserEqual to parent
								auto& strictSucc = strictlyRelatedMap[parent];
								strict.insert(strictSucc.begin(), strictSucc.end());
							}
						}

						for (EqualityBucket* parent : frame.bucket->parents) {
							if (parent->lesserEqual.find(frame.bucket) != parent->lesserEqual.end())
								computeSetsForNonStrict(parent, nonStrict, strict, nonStrictlyRelatedMap);
						}
					}

					continue;
				}

				// plan visit for the next successor
				stack.emplace(frame.bucket, std::next(frame.it));

				// plan visit to the current successor
				if (visited.find(*frame.it) == visited.end()) {
					visited.emplace(*frame.it);
					if (goDown)
						stack.emplace(*frame.it, (*frame.it)->lesser.begin());
					else
						stack.emplace(*frame.it, (*frame.it)->parents.begin());
				}
			}
			const auto& strictSet = strictlyRelatedMap[start];
			strictlyRelated.insert(strictlyRelated.end(), strictSet.begin(), strictSet.end());

			const auto& nonStrictSet = nonStrictlyRelatedMap[start];
			nonStrictlyRelated.insert(nonStrictlyRelated.end(), nonStrictSet.begin(), nonStrictSet.end());
		}

public:

		struct DFSFrame {
			EqualityBucket* bucket;
			typename BucketPtrSet::iterator it;

			DFSFrame(EqualityBucket* b, typename BucketPtrSet::iterator i)
				: bucket(b), it(i) {}
		};

		BucketIterator() = default;
		BucketIterator(EqualityBucket* s, bool down, bool strict, bool begin)
		: goDown(down), toFirstStrict(strict), start(s), current(start, Relation::EQ) {
			if (!begin) {
				current = RelatedBucket(nullptr, Relation::EQ);
				return;
			}

			computeRelated();
		}

		friend bool operator==(const BucketIterator& lt, const BucketIterator& rt) {
			return lt.goDown == rt.goDown
				&& lt.toFirstStrict == rt.toFirstStrict
				&& lt.current == rt.current;
		}

		friend bool operator!=(const BucketIterator& lt, const BucketIterator& rt) {
			return !(lt == rt);
		}

		const value_type& operator*() const { return current; }
		const value_type* operator->() const { return &current; }

		value_type operator*() { return current; }
		value_type* operator->() { return &current; }

		BucketIterator& operator++() {

			if (inStrict && index >= strictlyRelated.size()) {
				index = 0;
				inStrict = false;
			}

			if (!inStrict && index >= nonStrictlyRelated.size()) {
				current = RelatedBucket(nullptr, Relation::EQ);
				return *this;
			}

			if (inStrict)
				current = RelatedBucket(strictlyRelated[index], goDown ? Relation::LT : Relation::GT);
			else
				current = RelatedBucket(nonStrictlyRelated[index], goDown ? Relation::LE : Relation::GE);

			++index;
			return *this;
		}

		BucketIterator operator++(int) {
			auto preInc = *this;
			++(*this);
			return preInc;
		}

	};

	BucketIterator begin_down() {
		return BucketIterator(this, true, false, true);
	}

	BucketIterator end_down() {
		return BucketIterator(this, true, false, false);
	}

	BucketIterator begin_up() {
		return BucketIterator(this, false, false, true);
	}

	BucketIterator end_up() {
		return BucketIterator(this, false, false, false);
	}

	// iterates over buckets up to the first strictly lesser on each path
	BucketIterator begin_strictDown() {
		return BucketIterator(this, true, true, true);
	}

	BucketIterator end_strictDown() {
		return BucketIterator(this, true, true, false);
	}

	// iterates over buckets up to the first strictly greater on each path
	BucketIterator begin_strictUp() {
		return BucketIterator(this, false, true, true);
	}

	BucketIterator end_strictUp() {
		return BucketIterator(this, false, true, false);
	}

	bool subtreeContains(
			EqualityBucket* needle,
			bool ignoreLE) {

		for (auto it = begin_down(); it != end_down(); ++it) {

			if (it->bucket == needle) {
				if (ignoreLE && it->relation != Relation::LT)
					break;
				// else we found searched bucket
				return true;
			}
		}
		return false;
	}

	// return path from bucket to this
	std::vector<EqualityBucket*> getLesserEqualPath(EqualityBucket* bucket) {
		std::vector<EqualityBucket*> result;

		BucketPtrSet visited;
		std::stack<BucketIterator::DFSFrame> stack;

		stack.emplace(this, lesserEqual.begin());
		visited.emplace(this);

		while (!stack.empty()) {
			BucketIterator::DFSFrame frame = stack.top();
			stack.pop();

			// if we found the searched bucket, reconstruct the path and return
			if (frame.bucket == bucket) {
				std::vector<EqualityBucket*> result;
				result.emplace_back(bucket);

				while (!stack.empty()) {
					frame = stack.top();
					stack.pop();
					result.emplace_back(frame.bucket);
				}
				return result;
			}

			if (frame.it == frame.bucket->lesserEqual.end())
				continue;

			// plan visit for the next successor
			stack.emplace(frame.bucket, std::next(frame.it));

			// plan visit to the current successor
			if (visited.find(*frame.it) == visited.end()) {
				visited.emplace(*frame.it);
				stack.emplace(*frame.it, (*frame.it)->lesserEqual.begin());
			}
		}

		assert(0 && "unreachable");
		abort();
	}

	void mergeConnections(const EqualityBucket& other) {
		// set_union does't work in place
		lesserEqual.insert(other.lesserEqual.begin(), other.lesserEqual.end());
		for (EqualityBucket* bucketPtr : other.lesserEqual)
			bucketPtr->parents.insert(this);

		lesser.insert(other.lesser.begin(), other.lesser.end());
		for (EqualityBucket* bucketPtr : other.lesser)
			bucketPtr->parents.insert(this);

		parents.insert(other.parents.begin(), other.parents.end());
		for (EqualityBucket* parent : other.parents) {
			if (contains(parent->lesserEqual, const_cast<EqualityBucket*>(&other)))
				parent->lesserEqual.insert(this);
			else if (contains(parent->lesser, const_cast<EqualityBucket*>(&other)))
				parent->lesser.insert(this);
			else
				assert(0); // was a parent so it must have been lesser or lesserEqual
		}

		equalities.insert(equalities.end(),
						  other.equalities.begin(), other.equalities.end());
	}

	void disconnectAll() {
		for (auto* parent : parents) {
			parent->lesserEqual.erase(this);
			parent->lesser.erase(this);
		}
		parents.clear();

		for (auto* bucketPtr : lesserEqual) {
			bucketPtr->parents.erase(this);
		}
		lesserEqual.clear();
		
		for (auto* bucketPtr : lesser) {
			bucketPtr->parents.erase(this);
		}
		lesser.clear();
	}

	void substitueAll(const std::map<EqualityBucket*, EqualityBucket*>& oldToNewPtr) {
		substitueInSet<EqualityBucket*>(oldToNewPtr, lesserEqual);
		substitueInSet<EqualityBucket*>(oldToNewPtr, lesser);
		substitueInSet<EqualityBucket*>(oldToNewPtr, parents);
	}

	std::vector<EqualityBucket*> getDirectlyRelated(bool goDown) {
		std::vector<EqualityBucket*> result;

		for (auto it = (goDown ? begin_strictDown() : begin_strictUp());
				  it != (goDown ? end_strictDown() : end_strictUp());
				  ++it) {

			if ((goDown && it->relation == Relation::LT) || (!goDown && it->relation == Relation::GT))
				result.emplace_back(it->bucket);
		}

		return result;
	}

	std::vector<T>& getEqual() {
		return equalities;
	}
<<<<<<< HEAD

	const std::vector<T>& getEqual() const {
		return equalities;
	}

	T getAny() const {
		assert(equalities.size() > 0);
		return equalities[0];
	}

	bool hasAllEqualitiesFrom(const EqualityBucket* other) const {
		for (T val : other->equalities) {
			if (std::find(equalities.begin(), equalities.end(), val) == equalities.end())
				return false;
		}
		return true;
	}
};

class ValueRelations {

	using T = const llvm::Value*;
	using C = const llvm::ConstantInt*;

private:
    std::vector<std::unique_ptr<EqualityBucket>> buckets;
	std::map<T, EqualityBucket*> mapToBucket;
	std::map<unsigned, EqualityBucket*> placeholderBuckets;
	unsigned lastPlaceholderId = 0;

	std::map<EqualityBucket*, std::set<EqualityBucket*>> nonEqualities;

	// map of pairs (a, b) such that {any of b} = load {any of a}
	std::map<EqualityBucket*, EqualityBucket*> loads;

	std::vector<bool> validAreas;

	struct ValueIterator {
		using value_type = std::pair<T, Relation>;

		enum Type { UP, DOWN, ALL, NONE };

		Type type = Type::NONE;
		bool strictOnly = false;
		EqualityBucket* start;
		EqualityBucket::BucketIterator it;
		unsigned index;
		
		ValueIterator(EqualityBucket* st, bool s, Type t, bool begin)
		: type(t), strictOnly(s), start(st), index(0) {
			if (begin) {
				if (type == Type::DOWN || type == Type::ALL)
					it = start->begin_down();
				if (type == Type::UP)
					it = start->begin_up();
				toNextValidValue();
			} else {
				if (type == Type::DOWN)
					it = start->end_down();
				if (type == Type::UP || type == Type::ALL)
					it = start->end_up();
			}
		}

		friend bool operator==(const ValueIterator& lt, const ValueIterator& rt) {
			return lt.type == rt.type
			    && lt.strictOnly == rt.strictOnly
				&& lt.it == rt.it;
		}

		friend bool operator!=(const ValueIterator& lt, const ValueIterator& rt) {
			return !(lt == rt);
		}

		value_type operator*() const {
			if (strictOnly && it->relation != Relation::LT && it->relation != Relation::GT)
				assert(0 && "iterator always stops only at strict if demanded");
			return { it->bucket->getEqual()[index], it->relation };
		}

		// make iterator always point at valid value or end
		ValueIterator& operator++() {
			if (it == start->end_up() || it == start->end_down())
				return *this;
			// we dont have to check if type == ALL because code later
			// handles the jump between iterators

			if (index + 1 < it->bucket->equalities.size()) {
				++index;
				return *this;
			}

			// else we need to move on to the next bucket
			++it;
			index = 0;
			toNextValidValue();

			if (it == start->end_down() && type == Type::ALL) {
				it = ++(start->begin_up()); // ++ so that we would not pass equal again
				toNextValidValue();
			}

			return *this;
		}

		ValueIterator operator++(int) {
			auto preInc = *this;
			++(*this);
			return preInc;
		}
		
	private:
		void toNextValidValue() {
			while (it != start->end_down()
				&& it != start->end_up()
				&& (it->bucket->getEqual().empty()
					|| (strictOnly && it->relation != Relation::LT && it->relation != Relation::GT)))
				++it;
		}
	};

	bool inGraph(T val) const {
		return contains(mapToBucket, val);
	}

	bool inGraph(EqualityBucket* bucket) const {
		return bucket;
	}

	bool hasComparativeRelations(EqualityBucket* bucket) const {
		return bucket->getEqual().size() > 1
			|| nonEqualities.find(bucket) != nonEqualities.end()
			|| ++bucket->begin_down() != bucket->end_down()
			|| ++bucket->begin_up()   != bucket->end_up();
	}

	bool hasComparativeRelationsOrLoads(EqualityBucket* bucket) const {
		return hasComparativeRelations(bucket)
			|| findByKey(loads, bucket)
			|| findByValue(loads, bucket);
	}

	EqualityBucket* getCorrespondingBucket(const ValueRelations& other, EqualityBucket* otherBucket) const {
		if (!otherBucket->getEqual().empty()) {
			auto found = mapToBucket.find(otherBucket->getEqual()[0]);
			if (found != mapToBucket.end())
				return found->second;
			return nullptr;
		}

		// else this is placeholder bucket
		EqualityBucket* otherFromBucket = findByValue(other.loads, otherBucket);
		assert(otherFromBucket);
		assert(!otherFromBucket->getEqual().empty());
		// if bucket is empty, it surely has a nonempty load bucket,
		// they aren't created under different circumstances

		T from = otherFromBucket->getEqual()[0];
		if (hasLoad(from))
			return loads.at(mapToBucket.at(from));
		return nullptr;
	}

	EqualityBucket* getCorrespondingBucketOrNew(const ValueRelations& other, EqualityBucket* otherBucket) {
		if (!otherBucket->getEqual().empty()) {
			const auto& equalities = otherBucket->getEqual();

			for (T val : equalities) {
				auto found = mapToBucket.find(val);
				if (found != mapToBucket.end())
					return found->second;
			}
			add(equalities[0]);
			return mapToBucket.find(equalities[0])->second;
		}

		// else this is placeholder bucket
		EqualityBucket* otherFromBucket = findByValue(other.loads, otherBucket);
		assert(otherFromBucket);
		assert(!otherFromBucket->getEqual().empty());
		// if bucket is empty, it surely has a nonempty load bucket,
		// they aren't created under different circumstances

		for (T from : otherFromBucket->getEqual()) {
			if (hasLoad(from))
				return loads[mapToBucket[from]];
		}
		unsigned placeholder = newPlaceholderBucket();
		setLoad(otherFromBucket->getEqual()[0], placeholder);
		return placeholderBuckets[placeholder];
	}

	std::vector<std::tuple<EqualityBucket*, EqualityBucket*, Relation>>
			getExtraRelationsIn(const ValueRelations& other) const {
		std::vector<std::tuple<EqualityBucket*, EqualityBucket*, Relation>> result;

		for (auto& bucketUniquePtr : other.buckets) {

			EqualityBucket* otherBucket = bucketUniquePtr.get();
			EqualityBucket* thisBucket = getCorrespondingBucket(other, otherBucket);

			if (!thisBucket || !thisBucket->hasAllEqualitiesFrom(otherBucket))
				result.emplace_back(otherBucket, otherBucket, Relation::EQ);
			
			// find unrelated comparative buckets
			for (auto it = otherBucket->begin_down(); it != otherBucket->end_down(); ++it) {

				if (it->relation == Relation::EQ)
					continue; // already handled prior to loop

				EqualityBucket* otherRelatedBucket = it->bucket;
				EqualityBucket* thisRelatedBucket = getCorrespondingBucket(other, otherRelatedBucket);

				if (!thisBucket
				 || !thisRelatedBucket
				 || (it->relation == Relation::LT && !isLesser(thisRelatedBucket, thisBucket))
				 || (it->relation == Relation::LE && !isLesserEqual(thisRelatedBucket, thisBucket)))
					result.emplace_back(otherRelatedBucket, otherBucket, it->relation);
			}

			// find urelated non-equal buckets
			auto foundNE = other.nonEqualities.find(otherBucket);
			if (foundNE != other.nonEqualities.end()) {
				for (EqualityBucket* otherRelatedBucket : foundNE->second) {
					EqualityBucket* thisRelatedBucket = getCorrespondingBucket(other, otherRelatedBucket);

					if (!thisBucket
					 || !thisRelatedBucket
					 || !isNonEqual(thisRelatedBucket, thisBucket))
						result.emplace_back(otherRelatedBucket, otherBucket, Relation::NE);
				}
			}

			// found unrelated load buckets
			auto foundLoad = other.loads.find(otherBucket);
			if (foundLoad != other.loads.end()) {
				EqualityBucket* otherRelatedBucket = foundLoad->second;
				EqualityBucket* thisRelatedBucket = getCorrespondingBucket(other, otherRelatedBucket);

				if (!thisBucket
				 || !thisRelatedBucket
				 || !isLoad(thisBucket, thisRelatedBucket))
				 	result.emplace_back(otherRelatedBucket, otherBucket, Relation::LOAD);
			}
		}

		return result;
	}

	std::vector<BucketPtr> getBucketsToMerge(BucketPtr newBucketPtr, BucketPtr oldBucketPtr) const {

		if (!isLesserEqual(newBucketPtr, oldBucketPtr) && !isLesserEqual(oldBucketPtr, newBucketPtr))
			return { newBucketPtr, oldBucketPtr };

		// else handle lesserEqual specializing to equal
		std::vector<EqualityBucket*> toMerge;
		if (isLesserEqual(newBucketPtr, oldBucketPtr)) {
			toMerge = oldBucketPtr->getLesserEqualPath(newBucketPtr);
		} else {
			toMerge = newBucketPtr->getLesserEqualPath(oldBucketPtr);
		}

		// unset unnecessary lesserEqual relations
		for (auto it = ++toMerge.begin(); it != toMerge.end(); ++it) {
			EqualityBucket* below = *std::prev(it);
			EqualityBucket* above = *it;

			above->lesserEqual.erase(below);
			below->parents.erase(above);
		}

		return toMerge;
	}

	void setEqual(EqualityBucket* newBucketPtr, EqualityBucket* oldBucketPtr) {

		if (isEqual(newBucketPtr, oldBucketPtr))
			return;

		assert(!hasConflictingRelation(newBucketPtr, oldBucketPtr, Relation::EQ));

		std::vector<BucketPtr> toMerge = getBucketsToMerge(newBucketPtr, oldBucketPtr);

		newBucketPtr = toMerge[0];

		for (auto it = ++toMerge.begin(); it != toMerge.end(); ++it) {

			oldBucketPtr = *it;

			// replace nonEquality info to regard only remaining bucket
			auto newNEIt = nonEqualities.find(newBucketPtr);
			auto oldNEIt = nonEqualities.find(oldBucketPtr);

			if (oldNEIt != nonEqualities.end()) {
				for (EqualityBucket* nonEqual : oldNEIt->second) {
					nonEqualities.at(nonEqual).emplace(newBucketPtr);
					nonEqualities.at(nonEqual).erase(oldBucketPtr);
				}

				oldNEIt->second.erase(newBucketPtr);
				if (newNEIt != nonEqualities.end())
					newNEIt->second.insert(oldNEIt->second.begin(), oldNEIt->second.end());
				else
					nonEqualities.emplace(newBucketPtr, oldNEIt->second);

				nonEqualities.erase(oldBucketPtr);
			}

			// replace mapToBucket info to regard only remaining bucket
			for (auto& pair : mapToBucket) {
				if (pair.second == oldBucketPtr)
					pair.second = newBucketPtr;
			}

			// replace load info to regard only remaining bucket
			for (auto pairIt = loads.begin(); pairIt != loads.end(); ++pairIt) {
				if (pairIt->first == oldBucketPtr) {
					loads.emplace(newBucketPtr,
								  pairIt->second == oldBucketPtr ? newBucketPtr : pairIt->second); // in case x = load x
					pairIt = loads.erase(pairIt);
				}

				if (pairIt->second == oldBucketPtr)
					pairIt->second = newBucketPtr;
			}

			// make successors and parents of right belong to left too
			newBucketPtr->mergeConnections(*oldBucketPtr);

			// make successors and parents of right forget it
			oldBucketPtr->disconnectAll();

			// replace placeholder info to disregard removed bucket
			for (auto pair : placeholderBuckets) {
				if (pair.second == oldBucketPtr) {
					placeholderBuckets.erase(pair.first);
					break;
				}
			}

			// remove right
			eraseUniquePtr(buckets, oldBucketPtr);
		}
	}

	void setNonEqual(EqualityBucket* ltBucketPtr, EqualityBucket* rtBucketPtr) {
		
		if (isNonEqual(ltBucketPtr, rtBucketPtr))
			return;

		assert(!hasConflictingRelation(ltBucketPtr, rtBucketPtr, Relation::NE));

		// TODO? handle lesserEqual specializing to lesser

		auto foundLt = nonEqualities.find(ltBucketPtr);
		if (foundLt != nonEqualities.end())
			foundLt->second.emplace(rtBucketPtr);
		else
			nonEqualities.emplace(ltBucketPtr, std::set<EqualityBucket*>{rtBucketPtr});

		auto foundRt = nonEqualities.find(rtBucketPtr);
		if (foundRt != nonEqualities.end())
			foundRt->second.emplace(ltBucketPtr);
		else
			nonEqualities.emplace(rtBucketPtr, std::set<EqualityBucket*>{ltBucketPtr});
	}

	void setLesser(EqualityBucket* ltBucketPtr, EqualityBucket* rtBucketPtr) {
		if (isLesser(ltBucketPtr, rtBucketPtr))
			return;

		assert(!hasConflictingRelation(ltBucketPtr, rtBucketPtr, Relation::LT));

		if (isLesserEqual(ltBucketPtr, rtBucketPtr)) {
			if (contains<EqualityBucket*>(rtBucketPtr->lesserEqual, ltBucketPtr))
				rtBucketPtr->lesserEqual.erase(ltBucketPtr);
			//else
			//	assert(0); // more buckets in between, can't decide this
		}

		rtBucketPtr->lesser.insert(ltBucketPtr);
		ltBucketPtr->parents.insert(rtBucketPtr);
	}

	void setLesserEqual(EqualityBucket* ltBucketPtr, EqualityBucket* rtBucketPtr) {
		if (isLesserEqual(ltBucketPtr, rtBucketPtr))
			return;
		if (isNonEqual(ltBucketPtr, rtBucketPtr))
			return setLesser(ltBucketPtr, rtBucketPtr);

		assert(!hasConflictingRelation(ltBucketPtr, rtBucketPtr, Relation::LE));

		// infer values being equal
		if (isLesserEqual(rtBucketPtr, ltBucketPtr))
			return setEqual(ltBucketPtr, rtBucketPtr);

		rtBucketPtr->lesserEqual.insert(ltBucketPtr);
		ltBucketPtr->parents.insert(rtBucketPtr);
	}

	void setLoad(EqualityBucket* fromBucketPtr, EqualityBucket* valBucketPtr) {
		if (isLoad(fromBucketPtr, valBucketPtr))
			return;

		// get set of values that load from equal pointers
		EqualityBucket* valEqualBucketPtr = findByKey(loads, fromBucketPtr);

		// if there is such a set, we just add val to it
		if (valEqualBucketPtr) {
			setEqual(valBucketPtr, valEqualBucketPtr);
		} else {
			loads.emplace(fromBucketPtr, valBucketPtr);
		}
	}

	bool isEqual(EqualityBucket* ltEqBucket, EqualityBucket* rtEqBucket) const {

		return ltEqBucket == rtEqBucket;
	}

	bool isNonEqual(EqualityBucket* ltEqBucket, EqualityBucket* rtEqBucket) const {
		auto found = nonEqualities.find(ltEqBucket);
		if (found == nonEqualities.end())
			return false;

		return found->second.find(rtEqBucket) != found->second.end();
	}

=======

	const std::vector<T>& getEqual() const {
		return equalities;
	}

	T getAny() const {
		assert(equalities.size() > 0);
		return equalities[0];
	}

	bool hasAllEqualitiesFrom(const EqualityBucket* other) const {
		for (T val : other->equalities) {
			if (std::find(equalities.begin(), equalities.end(), val) == equalities.end())
				return false;
		}
		return true;
	}
};

class ValueRelations {

	using T = const llvm::Value*;
	using C = const llvm::ConstantInt*;

private:
    std::vector<std::unique_ptr<EqualityBucket>> buckets;
	std::map<T, EqualityBucket*> mapToBucket;
	std::map<unsigned, EqualityBucket*> placeholderBuckets;
	unsigned lastPlaceholderId = 0;

	std::map<EqualityBucket*, std::set<EqualityBucket*>> nonEqualities;

	// map of pairs (a, b) such that {any of b} = load {any of a}
	std::map<EqualityBucket*, EqualityBucket*> loads;

	std::vector<bool> validAreas;

	struct ValueIterator {
		using value_type = std::pair<T, Relation>;

		enum Type { UP, DOWN, ALL, NONE };

		Type type = Type::NONE;
		bool strictOnly = false;
		EqualityBucket* start;
		EqualityBucket::BucketIterator it;
		unsigned index;
		
		ValueIterator(EqualityBucket* st, bool s, Type t, bool begin)
		: type(t), strictOnly(s), start(st), index(0) {
			if (begin) {
				if (type == Type::DOWN || type == Type::ALL)
					it = start->begin_down();
				if (type == Type::UP)
					it = start->begin_up();
				toNextValidValue();
			} else {
				if (type == Type::DOWN)
					it = start->end_down();
				if (type == Type::UP || type == Type::ALL)
					it = start->end_up();
			}
		}

		friend bool operator==(const ValueIterator& lt, const ValueIterator& rt) {
			return lt.type == rt.type
			    && lt.strictOnly == rt.strictOnly
				&& lt.it == rt.it;
		}

		friend bool operator!=(const ValueIterator& lt, const ValueIterator& rt) {
			return !(lt == rt);
		}

		value_type operator*() const {
			if (strictOnly && it->relation != Relation::LT && it->relation != Relation::GT)
				assert(0 && "iterator always stops only at strict if demanded");
			return { it->bucket->getEqual()[index], it->relation };
		}

		// make iterator always point at valid value or end
		ValueIterator& operator++() {
			if (it == start->end_up() || it == start->end_down())
				return *this;
			// we dont have to check if type == ALL because code later
			// handles the jump between iterators

			if (index + 1 < it->bucket->equalities.size()) {
				++index;
				return *this;
			}

			// else we need to move on to the next bucket
			++it;
			index = 0;
			toNextValidValue();

			if (it == start->end_down() && type == Type::ALL) {
				it = ++(start->begin_up()); // ++ so that we would not pass equal again
				toNextValidValue();
			}

			return *this;
		}

		ValueIterator operator++(int) {
			auto preInc = *this;
			++(*this);
			return preInc;
		}
		
	private:
		void toNextValidValue() {
			while (it != start->end_down()
				&& it != start->end_up()
				&& (it->bucket->getEqual().empty()
					|| (strictOnly && it->relation != Relation::LT && it->relation != Relation::GT)))
				++it;
		}
	};

	bool inGraph(T val) const {
		return contains(mapToBucket, val);
	}

	bool inGraph(EqualityBucket* bucket) const {
		return bucket;
	}

	bool hasComparativeRelations(EqualityBucket* bucket) const {
		return bucket->getEqual().size() > 1
			|| nonEqualities.find(bucket) != nonEqualities.end()
			|| ++bucket->begin_down() != bucket->end_down()
			|| ++bucket->begin_up()   != bucket->end_up();
	}

	bool hasComparativeRelationsOrLoads(EqualityBucket* bucket) const {
		return hasComparativeRelations(bucket)
			|| findByKey(loads, bucket)
			|| findByValue(loads, bucket);
	}

	EqualityBucket* getCorrespondingBucket(const ValueRelations& other, EqualityBucket* otherBucket) const {
		if (!otherBucket->getEqual().empty()) {
			auto found = mapToBucket.find(otherBucket->getEqual()[0]);
			if (found != mapToBucket.end())
				return found->second;
			return nullptr;
		}

		// else this is placeholder bucket
		EqualityBucket* otherFromBucket = findByValue(other.loads, otherBucket);
		assert(otherFromBucket);
		assert(!otherFromBucket->getEqual().empty());
		// if bucket is empty, it surely has a nonempty load bucket,
		// they aren't created under different circumstances

		T from = otherFromBucket->getEqual()[0];
		if (hasLoad(from))
			return loads.at(mapToBucket.at(from));
		return nullptr;
	}

	EqualityBucket* getCorrespondingBucketOrNew(const ValueRelations& other, EqualityBucket* otherBucket) {
		if (!otherBucket->getEqual().empty()) {
			const auto& equalities = otherBucket->getEqual();

			for (T val : equalities) {
				auto found = mapToBucket.find(val);
				if (found != mapToBucket.end())
					return found->second;
			}
			add(equalities[0]);
			return mapToBucket.find(equalities[0])->second;
		}

		// else this is placeholder bucket
		EqualityBucket* otherFromBucket = findByValue(other.loads, otherBucket);
		assert(otherFromBucket);
		assert(!otherFromBucket->getEqual().empty());
		// if bucket is empty, it surely has a nonempty load bucket,
		// they aren't created under different circumstances

		for (T from : otherFromBucket->getEqual()) {
			if (hasLoad(from))
				return loads[mapToBucket[from]];
		}
		unsigned placeholder = newPlaceholderBucket();
		setLoad(otherFromBucket->getEqual()[0], placeholder);
		return placeholderBuckets[placeholder];
	}

	std::vector<std::tuple<EqualityBucket*, EqualityBucket*, Relation>>
			getExtraRelationsIn(const ValueRelations& other) const {
		std::vector<std::tuple<EqualityBucket*, EqualityBucket*, Relation>> result;

		for (auto& bucketUniquePtr : other.buckets) {

			EqualityBucket* otherBucket = bucketUniquePtr.get();
			EqualityBucket* thisBucket = getCorrespondingBucket(other, otherBucket);

			if (!thisBucket || !thisBucket->hasAllEqualitiesFrom(otherBucket))
				result.emplace_back(otherBucket, otherBucket, Relation::EQ);
			
			// find unrelated comparative buckets
			for (auto it = otherBucket->begin_down(); it != otherBucket->end_down(); ++it) {

				if (it->relation == Relation::EQ)
					continue; // already handled prior to loop

				EqualityBucket* otherRelatedBucket = it->bucket;
				EqualityBucket* thisRelatedBucket = getCorrespondingBucket(other, otherRelatedBucket);

				if (!thisBucket
				 || !thisRelatedBucket
				 || (it->relation == Relation::LT && !isLesser(thisRelatedBucket, thisBucket))
				 || (it->relation == Relation::LE && !isLesserEqual(thisRelatedBucket, thisBucket)))
					result.emplace_back(otherRelatedBucket, otherBucket, it->relation);
			}

			// find urelated non-equal buckets
			auto foundNE = other.nonEqualities.find(otherBucket);
			if (foundNE != other.nonEqualities.end()) {
				for (EqualityBucket* otherRelatedBucket : foundNE->second) {
					EqualityBucket* thisRelatedBucket = getCorrespondingBucket(other, otherRelatedBucket);

					if (!thisBucket
					 || !thisRelatedBucket
					 || !isNonEqual(thisRelatedBucket, thisBucket))
						result.emplace_back(otherRelatedBucket, otherBucket, Relation::NE);
				}
			}

			// found unrelated load buckets
			auto foundLoad = other.loads.find(otherBucket);
			if (foundLoad != other.loads.end()) {
				EqualityBucket* otherRelatedBucket = foundLoad->second;
				EqualityBucket* thisRelatedBucket = getCorrespondingBucket(other, otherRelatedBucket);

				if (!thisBucket
				 || !thisRelatedBucket
				 || !isLoad(thisBucket, thisRelatedBucket))
				 	result.emplace_back(otherRelatedBucket, otherBucket, Relation::LOAD);
			}
		}

		return result;
	}

	std::vector<BucketPtr> getBucketsToMerge(BucketPtr newBucketPtr, BucketPtr oldBucketPtr) const {

		if (!isLesserEqual(newBucketPtr, oldBucketPtr) && !isLesserEqual(oldBucketPtr, newBucketPtr))
			return { newBucketPtr, oldBucketPtr };

		// else handle lesserEqual specializing to equal
		std::vector<EqualityBucket*> toMerge;
		if (isLesserEqual(newBucketPtr, oldBucketPtr)) {
			toMerge = oldBucketPtr->getLesserEqualPath(newBucketPtr);
		} else {
			toMerge = newBucketPtr->getLesserEqualPath(oldBucketPtr);
		}

		// unset unnecessary lesserEqual relations
		for (auto it = ++toMerge.begin(); it != toMerge.end(); ++it) {
			EqualityBucket* below = *std::prev(it);
			EqualityBucket* above = *it;

			above->lesserEqual.erase(below);
			below->parents.erase(above);
		}

		return toMerge;
	}

	void setEqual(EqualityBucket* newBucketPtr, EqualityBucket* oldBucketPtr) {

		if (isEqual(newBucketPtr, oldBucketPtr))
			return;

		assert(!hasConflictingRelation(newBucketPtr, oldBucketPtr, Relation::EQ));

		std::vector<BucketPtr> toMerge = getBucketsToMerge(newBucketPtr, oldBucketPtr);

		newBucketPtr = toMerge[0];

		for (auto it = ++toMerge.begin(); it != toMerge.end(); ++it) {

			oldBucketPtr = *it;

			// replace nonEquality info to regard only remaining bucket
			auto newNEIt = nonEqualities.find(newBucketPtr);
			auto oldNEIt = nonEqualities.find(oldBucketPtr);

			if (oldNEIt != nonEqualities.end()) {
				for (EqualityBucket* nonEqual : oldNEIt->second) {
					nonEqualities.at(nonEqual).emplace(newBucketPtr);
					nonEqualities.at(nonEqual).erase(oldBucketPtr);
				}

				oldNEIt->second.erase(newBucketPtr);
				if (newNEIt != nonEqualities.end())
					newNEIt->second.insert(oldNEIt->second.begin(), oldNEIt->second.end());
				else
					nonEqualities.emplace(newBucketPtr, oldNEIt->second);

				nonEqualities.erase(oldBucketPtr);
			}

			// replace mapToBucket info to regard only remaining bucket
			for (auto& pair : mapToBucket) {
				if (pair.second == oldBucketPtr)
					pair.second = newBucketPtr;
			}

			// replace load info to regard only remaining bucket
			for (auto pairIt = loads.begin(); pairIt != loads.end(); ++pairIt) {
				if (pairIt->first == oldBucketPtr) {
					loads.emplace(newBucketPtr,
								  pairIt->second == oldBucketPtr ? newBucketPtr : pairIt->second); // in case x = load x
					pairIt = loads.erase(pairIt);
				}

				if (pairIt->second == oldBucketPtr)
					pairIt->second = newBucketPtr;
			}

			// make successors and parents of right belong to left too
			newBucketPtr->mergeConnections(*oldBucketPtr);

			// make successors and parents of right forget it
			oldBucketPtr->disconnectAll();

			// replace placeholder info to disregard removed bucket
			for (auto pair : placeholderBuckets) {
				if (pair.second == oldBucketPtr) {
					placeholderBuckets.erase(pair.first);
					break;
				}
			}

			// remove right
			eraseUniquePtr(buckets, oldBucketPtr);
		}
	}

	void setNonEqual(EqualityBucket* ltBucketPtr, EqualityBucket* rtBucketPtr) {
		
		if (isNonEqual(ltBucketPtr, rtBucketPtr))
			return;

		assert(!hasConflictingRelation(ltBucketPtr, rtBucketPtr, Relation::NE));

		// TODO? handle lesserEqual specializing to lesser

		auto foundLt = nonEqualities.find(ltBucketPtr);
		if (foundLt != nonEqualities.end())
			foundLt->second.emplace(rtBucketPtr);
		else
			nonEqualities.emplace(ltBucketPtr, std::set<EqualityBucket*>{rtBucketPtr});

		auto foundRt = nonEqualities.find(rtBucketPtr);
		if (foundRt != nonEqualities.end())
			foundRt->second.emplace(ltBucketPtr);
		else
			nonEqualities.emplace(rtBucketPtr, std::set<EqualityBucket*>{ltBucketPtr});
	}

	void setLesser(EqualityBucket* ltBucketPtr, EqualityBucket* rtBucketPtr) {
		if (isLesser(ltBucketPtr, rtBucketPtr))
			return;

		assert(!hasConflictingRelation(ltBucketPtr, rtBucketPtr, Relation::LT));

		if (isLesserEqual(ltBucketPtr, rtBucketPtr)) {
			if (contains<EqualityBucket*>(rtBucketPtr->lesserEqual, ltBucketPtr))
				rtBucketPtr->lesserEqual.erase(ltBucketPtr);
			//else
			//	assert(0); // more buckets in between, can't decide this
		}

		rtBucketPtr->lesser.insert(ltBucketPtr);
		ltBucketPtr->parents.insert(rtBucketPtr);
	}

	void setLesserEqual(EqualityBucket* ltBucketPtr, EqualityBucket* rtBucketPtr) {
		if (isLesserEqual(ltBucketPtr, rtBucketPtr))
			return;
		if (isNonEqual(ltBucketPtr, rtBucketPtr))
			return setLesser(ltBucketPtr, rtBucketPtr);

		assert(!hasConflictingRelation(ltBucketPtr, rtBucketPtr, Relation::LE));

		// infer values being equal
		if (isLesserEqual(rtBucketPtr, ltBucketPtr))
			return setEqual(ltBucketPtr, rtBucketPtr);

		rtBucketPtr->lesserEqual.insert(ltBucketPtr);
		ltBucketPtr->parents.insert(rtBucketPtr);
	}

	void setLoad(EqualityBucket* fromBucketPtr, EqualityBucket* valBucketPtr) {
		if (isLoad(fromBucketPtr, valBucketPtr))
			return;

		// get set of values that load from equal pointers
		EqualityBucket* valEqualBucketPtr = findByKey(loads, fromBucketPtr);

		// if there is such a set, we just add val to it
		if (valEqualBucketPtr) {
			setEqual(valBucketPtr, valEqualBucketPtr);
		} else {
			loads.emplace(fromBucketPtr, valBucketPtr);
		}
	}

	bool isEqual(EqualityBucket* ltEqBucket, EqualityBucket* rtEqBucket) const {

		return ltEqBucket == rtEqBucket;
	}

	bool isNonEqual(EqualityBucket* ltEqBucket, EqualityBucket* rtEqBucket) const {
		auto found = nonEqualities.find(ltEqBucket);
		if (found == nonEqualities.end())
			return false;

		return found->second.find(rtEqBucket) != found->second.end();
	}

>>>>>>> 130430d2
	C getEqualConstant(EqualityBucket* ltEqBucket) const {
		C ltConst = nullptr;
		for (const llvm::Value* val : ltEqBucket->getEqual()) {
			if (auto constant = llvm::dyn_cast<llvm::ConstantInt>(val))
				ltConst = constant;
		}
		
		return ltConst;
	}

	bool isLesser(EqualityBucket* ltEqBucket, EqualityBucket* rtEqBucket) const {
		return rtEqBucket->subtreeContains(ltEqBucket, true);
	}

	bool isLesserEqual(EqualityBucket* ltEqBucket, EqualityBucket* rtEqBucket) const {
		return rtEqBucket->subtreeContains(ltEqBucket, false);
	}

	// in case of LOAD, rt is the from and lt is val
	bool hasConflictingRelation(
			EqualityBucket* ltBucketPtr,
			EqualityBucket* rtBucketPtr,
			Relation relation) const {
		switch (relation) {
			case Relation::EQ:
				return isNonEqual(ltBucketPtr, rtBucketPtr)
					|| isLesser(ltBucketPtr, rtBucketPtr)
					|| isLesser(rtBucketPtr, ltBucketPtr);

			case Relation::NE:
				return isEqual(ltBucketPtr, rtBucketPtr);

			case Relation::LT:
				return isLesserEqual(rtBucketPtr, ltBucketPtr);

			case Relation::LE:
				return isLesser(rtBucketPtr, ltBucketPtr);

			case Relation::GT:
				return hasConflictingRelation(rtBucketPtr, ltBucketPtr, Relation::LT);

			case Relation::GE:
				return hasConflictingRelation(rtBucketPtr, ltBucketPtr, Relation::LE);

			case Relation::LOAD:
				return hasLoad(rtBucketPtr)
					&& hasConflictingRelation(ltBucketPtr, loads.at(rtBucketPtr), Relation::EQ);
		}
		assert(0 && "unreachable");
		abort();
	}

	bool isLoad(EqualityBucket* fromBucketPtr, EqualityBucket* valBucketPtr) const {
		auto found = loads.find(fromBucketPtr);
		return found != loads.end() && valBucketPtr == found->second;
	}

	bool hasLoad(EqualityBucket* fromBucketPtr) const {
		return loads.find(fromBucketPtr) != loads.end();
	}

	void eraseBucketIfUnrelated(EqualityBucket* bucket) {
		if (hasComparativeRelationsOrLoads(bucket))
			return;

		for (auto& pair : mapToBucket) {
			if (pair.second == bucket) {
				mapToBucket.erase(pair.first);
				break;
			}
		}

		eraseUniquePtr(buckets, bucket);
	}

	void unsetComparativeRelations(EqualityBucket* valBucketPtr) {
		// save related buckets to check later
		BucketPtrSet allRelated;
		allRelated.insert(valBucketPtr->parents.begin(), valBucketPtr->parents.end());
		allRelated.insert(valBucketPtr->lesser.begin(), valBucketPtr->lesser.end());
		allRelated.insert(valBucketPtr->lesserEqual.begin(), valBucketPtr->lesserEqual.end());

		auto found = nonEqualities.find(valBucketPtr);
		if (found != nonEqualities.end())
			allRelated.insert(found->second.begin(), found->second.end());

		// overconnect parents to children
		for (EqualityBucket* parent : valBucketPtr->parents) {

			for (EqualityBucket* lesser : valBucketPtr->lesser) {
				parent->lesser.emplace(lesser);
				lesser->parents.emplace(parent);
			}

			for (EqualityBucket* lesserEqual : valBucketPtr->lesserEqual) {

				if (parent->lesserEqual.find(valBucketPtr) != parent->lesserEqual.end())
					parent->lesserEqual.emplace(lesserEqual);
				else
					parent->lesser.emplace(lesserEqual);
				lesserEqual->parents.emplace(parent);
			}
		}

		nonEqualities.erase(valBucketPtr);
		for (auto& pair : nonEqualities) {
			pair.second.erase(valBucketPtr);
		}

		// it severes all ties with the rest of the graph
		valBucketPtr->disconnectAll();

		// remove buckets that lost their only relation
		for (EqualityBucket* bucket : allRelated)
			eraseBucketIfUnrelated(bucket);
	}

	C getLowerBound(EqualityBucket* bucket, bool strict) const {

		C highest = nullptr;
		for (auto it = bucket->begin_down(); it != bucket->end_down(); ++it) {
			C constant = getEqualConstant(it->bucket);

			if ((!strict || it->relation == Relation::LT) // ignore strict values if demanded
			 && (!highest || (constant && constant->getSExtValue() > highest->getSExtValue())))
				highest = constant;
		}
		return highest;
	}

	C getUpperBound(EqualityBucket* bucket, bool strict) const {

		C lowest = nullptr;
		for (auto it = bucket->begin_up(); it != bucket->end_up(); ++it) {
			C constant = getEqualConstant(it->bucket);

			if ((!strict || it->relation == Relation::GT)
			 && (!lowest || (constant && constant->getSExtValue() < lowest->getSExtValue())))
				lowest = constant;
		}
		return lowest;
	}

	std::vector<T> getDirectlyRelated(T val, bool goDown) const {
		if (!inGraph(val))
			return {};
		EqualityBucket* bucketPtr = mapToBucket.at(val);

		std::vector<EqualityBucket*> relatedBuckets = bucketPtr->getDirectlyRelated(goDown);

		std::vector<T> result;
		for (EqualityBucket* bucketPtr : relatedBuckets) {
			if (!bucketPtr->getEqual().empty())
				result.emplace_back(bucketPtr->getAny());
		}
		return result;
	}

	EqualityBucket* getBucket(T val) const {
		auto it = mapToBucket.find(val);
		return it != mapToBucket.end() ? it->second : nullptr;
	}

public:

	ValueRelations() = default;
	
	ValueRelations(const ValueRelations& other):
		lastPlaceholderId(other.lastPlaceholderId) {

		std::map<EqualityBucket*, EqualityBucket*> oldToNewPtr;

		// create new copies of buckets
		for(const std::unique_ptr<EqualityBucket>& bucketUniquePtr : other.buckets) {
			assert(bucketUniquePtr);
			assert(bucketUniquePtr.get());
			
			EqualityBucket* newBucketPtr = new EqualityBucket(*bucketUniquePtr);
			buckets.emplace_back(newBucketPtr);

			oldToNewPtr.emplace(bucketUniquePtr.get(), newBucketPtr);
		}

		// set successors to point to new copies
		for (const std::unique_ptr<EqualityBucket>& bucketUniquePtr : buckets)
			bucketUniquePtr->substitueAll(oldToNewPtr);

		// set map to use new copies
		for (auto& pair : other.mapToBucket)
			mapToBucket.emplace(pair.first, oldToNewPtr[pair.second]);

		// set placeholder buckets to use new copies
		for (auto& pair : other.placeholderBuckets)
			placeholderBuckets.emplace(pair.first, oldToNewPtr[pair.second]);

		// set nonEqualities to use new copies
		for (auto& pair : other.nonEqualities) {
			auto returnPair = nonEqualities.emplace(oldToNewPtr[pair.first], pair.second);
			substitueInSet(oldToNewPtr, returnPair.first->second);
		}

		// set loads to use new copies
		for (auto& pair : other.loads)
			loads.emplace(oldToNewPtr[pair.first], oldToNewPtr[pair.second]);
		
	}

	friend void swap(ValueRelations& first, ValueRelations& second) {
		using std::swap;

		swap(first.buckets, second.buckets);
		swap(first.mapToBucket, second.mapToBucket);
		swap(first.placeholderBuckets, second.placeholderBuckets);
		swap(first.lastPlaceholderId, second.lastPlaceholderId);
		swap(first.nonEqualities, second.nonEqualities);
		swap(first.loads, second.loads);
	}

	ValueRelations& operator=(ValueRelations other) {
		swap(*this, other);

		return *this;
	}

	bool hasAllRelationsFrom(const ValueRelations& other) const {
		return getExtraRelationsIn(other).empty();
	}

	bool merge(const ValueRelations& other, bool relationsOnly = false) {
		ValueRelations original = *this;

		std::vector<std::tuple<EqualityBucket*, EqualityBucket*, Relation>> missingRelations;
		missingRelations = getExtraRelationsIn(other);

		EqualityBucket* otherBucket;
		EqualityBucket* otherRelatedBucket;
		Relation relation;
		for (auto& tuple : missingRelations) {
			std::tie(otherRelatedBucket, otherBucket, relation) = tuple;

			EqualityBucket* thisBucket = getCorrespondingBucketOrNew(other, otherBucket);
			EqualityBucket* thisRelatedBucket = getCorrespondingBucketOrNew(other, otherRelatedBucket);
			assert(thisBucket && thisRelatedBucket);

			if (hasConflictingRelation(thisRelatedBucket, thisBucket, relation)) {
				swap(*this, original);
				return false;
			}

			switch (relation) {
				case Relation::EQ:
					for (T val : otherRelatedBucket->getEqual()) {
						if (hasConflictingRelation(val, otherRelatedBucket->getEqual()[0], Relation::EQ)) {
							swap(*this, original);
							return false;
						}
						add(val);
						setEqual(thisRelatedBucket, mapToBucket[val]);
						thisRelatedBucket = getCorrespondingBucketOrNew(other, otherRelatedBucket);
					}
					break;
				case Relation::NE: setNonEqual(thisRelatedBucket, thisBucket);
								   break;
				case Relation::LT: setLesser(thisRelatedBucket, thisBucket);
								   break;
				case Relation::LE: setLesserEqual(thisRelatedBucket, thisBucket);
								   break;
				case Relation::LOAD: if (!relationsOnly)
										 setLoad(thisBucket, thisRelatedBucket);
									 break;
				default: assert(0 && "GE and GT cannot occurr");
			}
		}

		return true;
	}

	EqualityBucket* add(T val) {
		if (EqualityBucket* bucket = getBucket(val))
			return bucket;

		auto constVal = llvm::dyn_cast<llvm::ConstantInt>(val);
		if (constVal) {
			for (auto& bucketUniquePtr : buckets) {
				EqualityBucket* otherBucket = bucketUniquePtr.get();
				C constBucket = getEqualConstant(otherBucket);
				if (!constBucket)
					continue;

				int64_t newInt = constVal->getSExtValue();
				int64_t oldInt = constBucket->getSExtValue();

				if (newInt == oldInt) {
					mapToBucket.emplace(val, otherBucket);
					otherBucket->getEqual().emplace_back(val);
					return otherBucket;
				}
			}
		}

		// else added value will surely be in a bucket of its own
		EqualityBucket* newBucketPtr = new EqualityBucket;
		buckets.emplace_back(newBucketPtr);
		mapToBucket.emplace(val, newBucketPtr);
		newBucketPtr->getEqual().emplace_back(val);

		if (!constVal)
			return newBucketPtr;
		// else add all relations to other constants

		for (auto& bucketUniquePtr : buckets) {
			EqualityBucket* otherBucket = bucketUniquePtr.get();
			C constBucket = getEqualConstant(otherBucket);
			if (!constBucket)
				continue;

			int64_t newInt = constVal->getSExtValue();
			int64_t oldInt = constBucket->getSExtValue();

			if (newInt < oldInt) setLesser(newBucketPtr, otherBucket);
			if (newInt > oldInt) setLesser(otherBucket, newBucketPtr);
		}

		return newBucketPtr;
	}

	// DANGER setEqual invalidates all EqualityBucket*
	void setEqual(T lt, T rt) {
		EqualityBucket* ltBucket = add(lt);
		EqualityBucket* rtBucket = add(rt);
		setEqual(ltBucket, rtBucket);
	}

	void setEqual(T lt, unsigned rt) {
		EqualityBucket* ltBucket = add(lt);
		setEqual(ltBucket, placeholderBuckets[rt]);
	}

	void setEqual(unsigned lt, T rt) {
		setEqual(rt, lt);
	}

	void setNonEqual(T lt, T rt) {
		EqualityBucket* ltBucket = add(lt);
		EqualityBucket* rtBucket = add(rt);
		setNonEqual(ltBucket, rtBucket);
	}

	void setNonEqual(T lt, unsigned rt) {
		EqualityBucket* ltBucket = add(lt);
		setNonEqual(ltBucket, placeholderBuckets[rt]);
	}

	void setNonEqual(unsigned lt, T rt) {
		EqualityBucket* rtBucket = add(rt);
		setNonEqual(placeholderBuckets[lt], rtBucket);
	}

	void setLesser(T lt, T rt) {
		EqualityBucket* ltBucket = add(lt);
		EqualityBucket* rtBucket = add(rt);
		setLesser(ltBucket, rtBucket);
	}

	void setLesser(T lt, unsigned rt) {
		EqualityBucket* ltBucket = add(lt);
		setLesser(ltBucket, placeholderBuckets[rt]);
	}

	void setLesser(unsigned lt, T rt) {
		EqualityBucket* rtBucket = add(rt);
		setLesser(placeholderBuckets[lt], rtBucket);
	}

	void setLesserEqual(T lt, T rt) {
		EqualityBucket* ltBucket = add(lt);
		EqualityBucket* rtBucket = add(rt);
		setLesserEqual(ltBucket, rtBucket);
	}

	void setLesserEqual(T lt, unsigned rt) {
		EqualityBucket* ltBucket = add(lt);
		setLesserEqual(ltBucket, placeholderBuckets[rt]);
	}

	void setLesserEqual(unsigned lt, T rt) {
		EqualityBucket* rtBucket = add(rt);
		setLesserEqual(placeholderBuckets[lt], rtBucket);
	}

	void setLoad(T from, T val) {
		EqualityBucket* valBucket = add(val);
		EqualityBucket* fromBucket = add(from);
		setLoad(fromBucket, valBucket);
	}

	void setLoad(T from, unsigned val) {
		EqualityBucket* fromBucket = add(from);
		setLoad(fromBucket, placeholderBuckets[val]);
	}

	void unsetAllLoadsByPtr(T from) {
		EqualityBucket* fromBucketPtr = getBucket(from);
		if (!inGraph(fromBucketPtr))
			return;

		EqualityBucket* valBucketPtr = findByKey(loads, fromBucketPtr);
		if (!inGraph(valBucketPtr))
			return; // from doesn't load anything

		loads.erase(fromBucketPtr);

		for (auto& pair : placeholderBuckets) {
			if (pair.second == valBucketPtr) {
				unsetComparativeRelations(valBucketPtr);
				placeholderBuckets.erase(pair.first);
				break;
			}
		}

		if (!hasComparativeRelationsOrLoads(valBucketPtr)) {
			if (!valBucketPtr->getEqual().empty()) {
				T val = valBucketPtr->getAny();
				mapToBucket.erase(val);
			}
			eraseUniquePtr(buckets, valBucketPtr);
		}
		if (!hasComparativeRelationsOrLoads(fromBucketPtr)) {
			mapToBucket.erase(from);
			eraseUniquePtr(buckets, fromBucketPtr);
		}
	}

	void unsetAllLoads() {
        loads.clear();
		
		for (auto it = buckets.begin(); it != buckets.end(); ) {
			if (!hasComparativeRelations(it->get())) {
				if (!(*it)->getEqual().empty())
					mapToBucket.erase((*it)->getAny());

				it = buckets.erase(it);
			} else
				++it;
		}
    }

	void unsetComparativeRelations(T val) {
		EqualityBucket* valBucketPtr = getBucket(val);
		if (!inGraph(valBucketPtr))
			return;

		bool onlyReference = valBucketPtr->getEqual().size() == 1;
		if (!onlyReference) {
			// val moves to its own equality bucket
			mapToBucket.erase(val);
			add(val);
		} else
			unsetComparativeRelations(valBucketPtr);
	}

	bool isEqual(T lt, T rt) const {

		C constLt = llvm::dyn_cast<llvm::ConstantInt>(lt);
		C constRt = llvm::dyn_cast<llvm::ConstantInt>(rt);

		EqualityBucket* ltBucketPtr = getBucket(lt);
		EqualityBucket* rtBucketPtr = getBucket(rt);

		if (!inGraph(ltBucketPtr) && !inGraph(rtBucketPtr))
			return constLt && constRt
				&& constLt->getSExtValue() == constRt->getSExtValue();

		if (!inGraph(ltBucketPtr)) {
			std::swap(lt, rt);
			std::swap(constLt, constRt);
			std::swap(ltBucketPtr, rtBucketPtr);
		}
		
		if (!inGraph(rtBucketPtr)) {
			assert(inGraph(ltBucketPtr));
			C ltEqual = getEqualConstant(ltBucketPtr);
			if (!constRt || !ltEqual)
				return false;
			return constRt->getSExtValue() == ltEqual->getSExtValue();
		}

		assert(inGraph(ltBucketPtr) && inGraph(rtBucketPtr));
		return isEqual(ltBucketPtr, rtBucketPtr);
	}

	bool isNonEqual(T lt, T rt) const {

		C constLt = llvm::dyn_cast<llvm::ConstantInt>(lt);
		C constRt = llvm::dyn_cast<llvm::ConstantInt>(rt);

		EqualityBucket* ltBucketPtr = getBucket(lt);
		EqualityBucket* rtBucketPtr = getBucket(rt);

		if (!inGraph(ltBucketPtr) && !inGraph(rtBucketPtr))
			return constLt && constRt
				&& constLt->getSExtValue() != constRt->getSExtValue();

		if (!inGraph(ltBucketPtr)) {
			std::swap(lt, rt);
			std::swap(constLt, constRt);
			std::swap(ltBucketPtr, rtBucketPtr);
		}

		if (!inGraph(rtBucketPtr)) {
			assert (inGraph(ltBucketPtr));
			C ltEqual = getEqualConstant(ltBucketPtr);
			if (!constRt || !ltEqual)
				return false;
			return constRt->getSExtValue() != ltEqual->getSExtValue();
		}

		assert(inGraph(ltBucketPtr) && inGraph(rtBucketPtr));
		return isNonEqual(ltBucketPtr, rtBucketPtr);
	}

	bool isLesser(T lt, T rt) const {

		C constLt = llvm::dyn_cast<llvm::ConstantInt>(lt);
		C constRt = llvm::dyn_cast<llvm::ConstantInt>(rt);

		EqualityBucket* ltBucketPtr = getBucket(lt);
		EqualityBucket* rtBucketPtr = getBucket(rt);

		if (!inGraph(ltBucketPtr) && !inGraph(rtBucketPtr))
			return constLt && constRt
				&& constLt->getSExtValue() < constRt->getSExtValue();

		if (!inGraph(rtBucketPtr)) {
			C constBound = getUpperBound(ltBucketPtr, true);
			if (constBound && constRt && constBound->getSExtValue() <= constRt->getSExtValue())
				return true;
			constBound = getUpperBound(ltBucketPtr, false);
			return constBound && constRt && constBound->getSExtValue() < constRt->getSExtValue();
		}

		if (!inGraph(ltBucketPtr)) {
			C constBound = getLowerBound(rtBucketPtr, true);
			if (constLt && constBound && constLt->getSExtValue() <= constBound->getSExtValue())
				return true;
			constBound = getLowerBound(rtBucketPtr, false);
			return constLt && constBound && constLt->getSExtValue() < constBound->getSExtValue();
		}

		assert (inGraph(ltBucketPtr) && inGraph(rtBucketPtr));
		return isLesser(ltBucketPtr, rtBucketPtr);
	}

	bool isLesserEqual(T lt, T rt) const {

		C constLt = llvm::dyn_cast<llvm::ConstantInt>(lt);
		C constRt = llvm::dyn_cast<llvm::ConstantInt>(rt);

		EqualityBucket* ltBucketPtr = getBucket(lt);
		EqualityBucket* rtBucketPtr = getBucket(rt);

		if (!inGraph(ltBucketPtr) && !inGraph(rtBucketPtr))
			return constLt && constRt
				&& constLt->getSExtValue() <= constRt->getSExtValue();

		if (!inGraph(rtBucketPtr)) {
			C constBound = getUpperBound(ltBucketPtr, false);
			return constBound && constRt && constBound->getSExtValue() <= constRt->getSExtValue();
		}

		if (!inGraph(ltBucketPtr)) {
			C constBound = getLowerBound(rtBucketPtr, false);
			return constLt && constBound && constLt->getSExtValue() <= constBound->getSExtValue();
		}

		assert (inGraph(ltBucketPtr) && inGraph(rtBucketPtr));
		return isLesserEqual(ltBucketPtr, rtBucketPtr);
	}

	bool hasConflictingRelation(T lt, T rt, Relation relation) const {
		switch (relation) {
			case Relation::EQ:
				return isNonEqual(lt, rt)
					|| isLesser(lt, rt)
					|| isLesser(rt, lt);

			case Relation::NE:
				return isEqual(lt, rt);

			case Relation::LT:
				return isLesserEqual(rt, lt);

			case Relation::LE:
				return isLesser(rt, lt);

			case Relation::GT:
				return hasConflictingRelation(rt, lt, Relation::LT);

			case Relation::GE:
				return hasConflictingRelation(rt, lt, Relation::LE);

			case Relation::LOAD:
				return hasLoad(rt) && inGraph(lt)
					&& hasConflictingRelation(mapToBucket.at(lt), loads.at(mapToBucket.at(rt)), Relation::EQ);
		}
		assert(0 && "unreachable");
		abort();
	}

	bool isLoad(T from, T val) const {

		EqualityBucket* fromBucketPtr = getBucket(from);
		EqualityBucket* valBucketPtr = getBucket(val);
		
		if (!inGraph(fromBucketPtr) || !inGraph(valBucketPtr))
			return false;
	
		return isLoad(fromBucketPtr, valBucketPtr);
	}

	bool hasLoad(T from) const {

		EqualityBucket* fromBucketPtr = getBucket(from);

		if (!inGraph(fromBucketPtr))
			return false;

		return hasLoad(fromBucketPtr);
	}

	std::vector<T> getEqual(T val) const {
		std::vector<T> result;
		if (mapToBucket.find(val) == mapToBucket.end()) {
			result.push_back(val);
			return result;
		}
		
		const EqualityBucket* valBucket = mapToBucket.at(val);
		return valBucket->getEqual();
	}

	ValueIterator begin_lesser(T val) const {
		return ValueIterator(mapToBucket.at(val), true, ValueIterator::Type::DOWN, true);
	}

	ValueIterator end_lesser(T val) const {
		return ValueIterator(mapToBucket.at(val), true, ValueIterator::Type::DOWN, false);
	}

	ValueIterator begin_lesserEqual(T val) const {
		return ValueIterator(mapToBucket.at(val), false, ValueIterator::Type::DOWN, true);
	}

	ValueIterator end_lesserEqual(T val) const {
		return ValueIterator(mapToBucket.at(val), false, ValueIterator::Type::DOWN, false);
	}

	ValueIterator begin_greater(T val) const {
		return ValueIterator(mapToBucket.at(val), true, ValueIterator::Type::UP, true);
	}

	ValueIterator end_greater(T val) const {
		return ValueIterator(mapToBucket.at(val), true, ValueIterator::Type::UP, false);
	}

	ValueIterator begin_greaterEqual(T val) const {
		return ValueIterator(mapToBucket.at(val), false, ValueIterator::Type::UP, true);
	}

	ValueIterator end_greaterEqual(T val) const {
		return ValueIterator(mapToBucket.at(val), false, ValueIterator::Type::UP, false);
	}

	ValueIterator begin_all(T val) const {
		// TODO add non-equal values
		return ValueIterator(mapToBucket.at(val), false, ValueIterator::Type::ALL, true);
	}

	ValueIterator end_all(T val) const {
		return ValueIterator(mapToBucket.at(val), false, ValueIterator::Type::ALL, false);
	}

	std::vector<T> getDirectlyLesser(T val) const {
		return getDirectlyRelated(val, true);
	}

	std::vector<T> getDirectlyGreater(T val) const {
		return getDirectlyRelated(val, false);
	}

	std::vector<T> getAllRelated(T val) const {
		std::vector<T> result;
		for (auto it = begin_all(val); it != end_all(val); ++it) {
			result.push_back((*it).first);
		}
		return result;
	}

	C getLesserEqualBound(T val) const {

		if (!inGraph(val))
			return llvm::dyn_cast<llvm::ConstantInt>(val);
		return getLowerBound(mapToBucket.at(val), false);
	}

	C getGreaterEqualBound(T val) const {

		if (!inGraph(val))
			return llvm::dyn_cast<llvm::ConstantInt>(val);
		return getUpperBound(mapToBucket.at(val), false);
	}

	std::vector<T> getAllValues() const {
		std::vector<T> result;
		for (auto& pair : mapToBucket)
			result.push_back(pair.first);
		return result;
	}

	std::vector<T> getPtrsByVal(T val) {
		if (!inGraph(val))
			return std::vector<T>();
		EqualityBucket* valBucketPtr = mapToBucket.at(val);

		EqualityBucket* fromBucketPtr = findByValue(loads, valBucketPtr);
		return fromBucketPtr ? fromBucketPtr->getEqual() : std::vector<T>();
	}

	const std::vector<T> getValsByPtr(T from) const {
		if (!inGraph(from))
			return std::vector<T>();
		EqualityBucket* fromBucketPtr = mapToBucket.at(from);

		EqualityBucket* valBucketPtr = findByKey(loads, fromBucketPtr);
		return valBucketPtr ? valBucketPtr->getEqual() : std::vector<T>();
	}

	std::set<std::pair<std::vector<T>, std::vector<T>>> getAllLoads() const {
		std::set<std::pair<std::vector<T>, std::vector<T>>> result;
		for (const auto& pair : loads) {
			result.emplace(pair.first->getEqual(), pair.second->getEqual());
		}
		return result;
	}

	const std::vector<bool>& getValidAreas() const {
		return validAreas;
	}

	std::vector<bool>& getValidAreas() {
		return validAreas;
	}

	bool hasComparativeRelations(unsigned placeholder) const {
		if (placeholderBuckets.find(placeholder) == placeholderBuckets.end())
			return false;
		
		return hasComparativeRelations(placeholderBuckets.at(placeholder));
	}

	unsigned newPlaceholderBucket() {
		EqualityBucket* bucket = new EqualityBucket;
		buckets.emplace_back(bucket);
		placeholderBuckets.emplace(++lastPlaceholderId, bucket);
		return lastPlaceholderId;
	}

	void erasePlaceholderBucket(unsigned id) {
		// DANGER erases bucket for good, not just
		// the mention in placeholderBuckets
		EqualityBucket* bucket = placeholderBuckets[id];
		
		eraseUniquePtr(buckets, bucket);
		placeholderBuckets.erase(id);
	}

	bool holdsAnyRelations() const {
		return !buckets.empty();
	}

#ifndef NDEBUG
	std::string strip(std::string str) const {
		std::string result;
		int space_counter = 0;
		for (char c : str) {
			if (c != ' ' || ++space_counter <= 2) {
				result += c;
			} else
				break;
		}
		return result;
	}

	void printVals(std::ostream& stream, const EqualityBucket* bucket) const {
		stream << "{ ";
		stream.flush();

		for (auto pair : placeholderBuckets) {
			if (pair.second == bucket) stream << "placeholder " << pair.first << " ";
		}

		for (auto val : bucket->getEqual()) {
			stream << strip(debug::getValName(val)) << "; ";
		}

		stream << "}";
	}

	void printInterleaved(std::ostream& stream, const EqualityBucket* e1,
						  std::string sep, const EqualityBucket* e2) const {
		printVals(stream, e1);
		stream << sep;
		printVals(stream, e2);
		if (&stream == &std::cout)
			stream << "\\r";
		else
			stream << std::endl;
	}

	void dump() {
		generalDump(std::cout);
	}

	void ddump() {
		generalDump(std::cerr);
	}

	void ddump(EqualityBucket* bucket, bool just = false) {
		if (just)
			printVals(std::cerr, bucket);
		else
			dump(std::cerr, bucket);
	}

	void ddump(const llvm::Value* val) {
		if (!inGraph(val))
			return;

		std::cerr << debug::getValName(val) << ":" << std::endl;
		dump(std::cerr, mapToBucket.at(val));
		std::cerr << std::endl;
	}

	void dump(std::ostream& stream, EqualityBucket* bucket) {
		for (auto ptr : bucket->lesser)
			printInterleaved(stream, ptr, " < ", bucket);

		for (auto ptr : bucket->lesserEqual)
			printInterleaved(stream, ptr, " <= ", bucket);

		auto foundNonEqual = nonEqualities.find(bucket);
		if (foundNonEqual != nonEqualities.end()) {
			for (EqualityBucket* nonEqual : foundNonEqual->second)
				if (nonEqual < bucket)
					printInterleaved(stream, nonEqual, " != ", bucket);
		}

		EqualityBucket* foundValue = findByKey(loads, bucket);
		if (foundValue)
			printInterleaved(stream, foundValue, " = LOAD ", bucket);

		if (bucket->lesser.empty() // values just equal and nothing else
				&& bucket->lesserEqual.empty()
				&& bucket->parents.empty()
				&& foundNonEqual == nonEqualities.end()
				&& !findByValue(loads, bucket)
				&& !foundValue) {
			printVals(stream, bucket);
			stream << std::endl;
		}
	}

    void generalDump(std::ostream& stream) {

		for (const auto& bucketPtr : buckets) {
			dump(stream, bucketPtr.get());
		}

    }
#endif

};

} // namespace vr
} // namespace dg

#endif // DG_LLVM_RELATIONS_MAP_H_<|MERGE_RESOLUTION|>--- conflicted
+++ resolved
@@ -31,68 +31,6 @@
 }
 
 template <typename T>
-<<<<<<< HEAD
-auto findPtr(const std::vector<std::unique_ptr<T>>& haystack,
-								const T* const needle) -> decltype(haystack.begin()) {
-	auto it = haystack.begin();
-	
-	while (it != haystack.end()) {
-		if (it->get() == needle)
-			return it;
-		++it;
-	}
-
-	return it;
-}
-
-template <typename T>
-void eraseUniquePtr(std::vector<std::unique_ptr<T>>& set, const T* const value) {
-	auto ite = findPtr(set, value);
-	assert(ite != set.end());
-	set.erase(ite);
-}
-
-template <typename T>
-void substitueInSet(const std::map<T, T>& mapping, std::set<T>& set) {
-	std::set<T> newSet;
-
-	for (auto& element : set) {
-		if (contains(mapping, element))
-			newSet.insert(mapping.at(element));
-		else
-			newSet.insert(element);
-	}
-	set.swap(newSet);
-}
-
-template <typename T>
-T findByKey(const std::map<T, T>& map, T key) {
-	auto found = map.find(key);
-	if (found == map.end())
-		return nullptr;
-	return found->second;
-}
-
-template <typename T>
-T findByValue(const std::map<T, T>& map, T value) {
-	for (auto& pair : map) {
-		if (pair.second == value)
-			return pair.first;
-	}
-	return nullptr;
-}
-
-} // namespace
-
-namespace dg {
-namespace vr {
-
-class EqualityBucket;
-
-using BucketPtr = EqualityBucket*;
-using BucketPtrSet = std::set<BucketPtr>;
-
-=======
 void eraseUniquePtr(std::vector<std::unique_ptr<T>>& set, const T* const value) {
 	auto ite = std::find_if(set.begin(), set.end(),
                             [&value](std::unique_ptr<T>& ptr) -> bool {
@@ -142,7 +80,6 @@
 using BucketPtr = EqualityBucket*;
 using BucketPtrSet = std::set<BucketPtr>;
 
->>>>>>> 130430d2
 enum class Relation { EQ, NE, LE, LT, GE, GT, LOAD };
 
 #ifndef NDEBUG
@@ -548,7 +485,6 @@
 	std::vector<T>& getEqual() {
 		return equalities;
 	}
-<<<<<<< HEAD
 
 	const std::vector<T>& getEqual() const {
 		return equalities;
@@ -977,436 +913,6 @@
 		return found->second.find(rtEqBucket) != found->second.end();
 	}
 
-=======
-
-	const std::vector<T>& getEqual() const {
-		return equalities;
-	}
-
-	T getAny() const {
-		assert(equalities.size() > 0);
-		return equalities[0];
-	}
-
-	bool hasAllEqualitiesFrom(const EqualityBucket* other) const {
-		for (T val : other->equalities) {
-			if (std::find(equalities.begin(), equalities.end(), val) == equalities.end())
-				return false;
-		}
-		return true;
-	}
-};
-
-class ValueRelations {
-
-	using T = const llvm::Value*;
-	using C = const llvm::ConstantInt*;
-
-private:
-    std::vector<std::unique_ptr<EqualityBucket>> buckets;
-	std::map<T, EqualityBucket*> mapToBucket;
-	std::map<unsigned, EqualityBucket*> placeholderBuckets;
-	unsigned lastPlaceholderId = 0;
-
-	std::map<EqualityBucket*, std::set<EqualityBucket*>> nonEqualities;
-
-	// map of pairs (a, b) such that {any of b} = load {any of a}
-	std::map<EqualityBucket*, EqualityBucket*> loads;
-
-	std::vector<bool> validAreas;
-
-	struct ValueIterator {
-		using value_type = std::pair<T, Relation>;
-
-		enum Type { UP, DOWN, ALL, NONE };
-
-		Type type = Type::NONE;
-		bool strictOnly = false;
-		EqualityBucket* start;
-		EqualityBucket::BucketIterator it;
-		unsigned index;
-		
-		ValueIterator(EqualityBucket* st, bool s, Type t, bool begin)
-		: type(t), strictOnly(s), start(st), index(0) {
-			if (begin) {
-				if (type == Type::DOWN || type == Type::ALL)
-					it = start->begin_down();
-				if (type == Type::UP)
-					it = start->begin_up();
-				toNextValidValue();
-			} else {
-				if (type == Type::DOWN)
-					it = start->end_down();
-				if (type == Type::UP || type == Type::ALL)
-					it = start->end_up();
-			}
-		}
-
-		friend bool operator==(const ValueIterator& lt, const ValueIterator& rt) {
-			return lt.type == rt.type
-			    && lt.strictOnly == rt.strictOnly
-				&& lt.it == rt.it;
-		}
-
-		friend bool operator!=(const ValueIterator& lt, const ValueIterator& rt) {
-			return !(lt == rt);
-		}
-
-		value_type operator*() const {
-			if (strictOnly && it->relation != Relation::LT && it->relation != Relation::GT)
-				assert(0 && "iterator always stops only at strict if demanded");
-			return { it->bucket->getEqual()[index], it->relation };
-		}
-
-		// make iterator always point at valid value or end
-		ValueIterator& operator++() {
-			if (it == start->end_up() || it == start->end_down())
-				return *this;
-			// we dont have to check if type == ALL because code later
-			// handles the jump between iterators
-
-			if (index + 1 < it->bucket->equalities.size()) {
-				++index;
-				return *this;
-			}
-
-			// else we need to move on to the next bucket
-			++it;
-			index = 0;
-			toNextValidValue();
-
-			if (it == start->end_down() && type == Type::ALL) {
-				it = ++(start->begin_up()); // ++ so that we would not pass equal again
-				toNextValidValue();
-			}
-
-			return *this;
-		}
-
-		ValueIterator operator++(int) {
-			auto preInc = *this;
-			++(*this);
-			return preInc;
-		}
-		
-	private:
-		void toNextValidValue() {
-			while (it != start->end_down()
-				&& it != start->end_up()
-				&& (it->bucket->getEqual().empty()
-					|| (strictOnly && it->relation != Relation::LT && it->relation != Relation::GT)))
-				++it;
-		}
-	};
-
-	bool inGraph(T val) const {
-		return contains(mapToBucket, val);
-	}
-
-	bool inGraph(EqualityBucket* bucket) const {
-		return bucket;
-	}
-
-	bool hasComparativeRelations(EqualityBucket* bucket) const {
-		return bucket->getEqual().size() > 1
-			|| nonEqualities.find(bucket) != nonEqualities.end()
-			|| ++bucket->begin_down() != bucket->end_down()
-			|| ++bucket->begin_up()   != bucket->end_up();
-	}
-
-	bool hasComparativeRelationsOrLoads(EqualityBucket* bucket) const {
-		return hasComparativeRelations(bucket)
-			|| findByKey(loads, bucket)
-			|| findByValue(loads, bucket);
-	}
-
-	EqualityBucket* getCorrespondingBucket(const ValueRelations& other, EqualityBucket* otherBucket) const {
-		if (!otherBucket->getEqual().empty()) {
-			auto found = mapToBucket.find(otherBucket->getEqual()[0]);
-			if (found != mapToBucket.end())
-				return found->second;
-			return nullptr;
-		}
-
-		// else this is placeholder bucket
-		EqualityBucket* otherFromBucket = findByValue(other.loads, otherBucket);
-		assert(otherFromBucket);
-		assert(!otherFromBucket->getEqual().empty());
-		// if bucket is empty, it surely has a nonempty load bucket,
-		// they aren't created under different circumstances
-
-		T from = otherFromBucket->getEqual()[0];
-		if (hasLoad(from))
-			return loads.at(mapToBucket.at(from));
-		return nullptr;
-	}
-
-	EqualityBucket* getCorrespondingBucketOrNew(const ValueRelations& other, EqualityBucket* otherBucket) {
-		if (!otherBucket->getEqual().empty()) {
-			const auto& equalities = otherBucket->getEqual();
-
-			for (T val : equalities) {
-				auto found = mapToBucket.find(val);
-				if (found != mapToBucket.end())
-					return found->second;
-			}
-			add(equalities[0]);
-			return mapToBucket.find(equalities[0])->second;
-		}
-
-		// else this is placeholder bucket
-		EqualityBucket* otherFromBucket = findByValue(other.loads, otherBucket);
-		assert(otherFromBucket);
-		assert(!otherFromBucket->getEqual().empty());
-		// if bucket is empty, it surely has a nonempty load bucket,
-		// they aren't created under different circumstances
-
-		for (T from : otherFromBucket->getEqual()) {
-			if (hasLoad(from))
-				return loads[mapToBucket[from]];
-		}
-		unsigned placeholder = newPlaceholderBucket();
-		setLoad(otherFromBucket->getEqual()[0], placeholder);
-		return placeholderBuckets[placeholder];
-	}
-
-	std::vector<std::tuple<EqualityBucket*, EqualityBucket*, Relation>>
-			getExtraRelationsIn(const ValueRelations& other) const {
-		std::vector<std::tuple<EqualityBucket*, EqualityBucket*, Relation>> result;
-
-		for (auto& bucketUniquePtr : other.buckets) {
-
-			EqualityBucket* otherBucket = bucketUniquePtr.get();
-			EqualityBucket* thisBucket = getCorrespondingBucket(other, otherBucket);
-
-			if (!thisBucket || !thisBucket->hasAllEqualitiesFrom(otherBucket))
-				result.emplace_back(otherBucket, otherBucket, Relation::EQ);
-			
-			// find unrelated comparative buckets
-			for (auto it = otherBucket->begin_down(); it != otherBucket->end_down(); ++it) {
-
-				if (it->relation == Relation::EQ)
-					continue; // already handled prior to loop
-
-				EqualityBucket* otherRelatedBucket = it->bucket;
-				EqualityBucket* thisRelatedBucket = getCorrespondingBucket(other, otherRelatedBucket);
-
-				if (!thisBucket
-				 || !thisRelatedBucket
-				 || (it->relation == Relation::LT && !isLesser(thisRelatedBucket, thisBucket))
-				 || (it->relation == Relation::LE && !isLesserEqual(thisRelatedBucket, thisBucket)))
-					result.emplace_back(otherRelatedBucket, otherBucket, it->relation);
-			}
-
-			// find urelated non-equal buckets
-			auto foundNE = other.nonEqualities.find(otherBucket);
-			if (foundNE != other.nonEqualities.end()) {
-				for (EqualityBucket* otherRelatedBucket : foundNE->second) {
-					EqualityBucket* thisRelatedBucket = getCorrespondingBucket(other, otherRelatedBucket);
-
-					if (!thisBucket
-					 || !thisRelatedBucket
-					 || !isNonEqual(thisRelatedBucket, thisBucket))
-						result.emplace_back(otherRelatedBucket, otherBucket, Relation::NE);
-				}
-			}
-
-			// found unrelated load buckets
-			auto foundLoad = other.loads.find(otherBucket);
-			if (foundLoad != other.loads.end()) {
-				EqualityBucket* otherRelatedBucket = foundLoad->second;
-				EqualityBucket* thisRelatedBucket = getCorrespondingBucket(other, otherRelatedBucket);
-
-				if (!thisBucket
-				 || !thisRelatedBucket
-				 || !isLoad(thisBucket, thisRelatedBucket))
-				 	result.emplace_back(otherRelatedBucket, otherBucket, Relation::LOAD);
-			}
-		}
-
-		return result;
-	}
-
-	std::vector<BucketPtr> getBucketsToMerge(BucketPtr newBucketPtr, BucketPtr oldBucketPtr) const {
-
-		if (!isLesserEqual(newBucketPtr, oldBucketPtr) && !isLesserEqual(oldBucketPtr, newBucketPtr))
-			return { newBucketPtr, oldBucketPtr };
-
-		// else handle lesserEqual specializing to equal
-		std::vector<EqualityBucket*> toMerge;
-		if (isLesserEqual(newBucketPtr, oldBucketPtr)) {
-			toMerge = oldBucketPtr->getLesserEqualPath(newBucketPtr);
-		} else {
-			toMerge = newBucketPtr->getLesserEqualPath(oldBucketPtr);
-		}
-
-		// unset unnecessary lesserEqual relations
-		for (auto it = ++toMerge.begin(); it != toMerge.end(); ++it) {
-			EqualityBucket* below = *std::prev(it);
-			EqualityBucket* above = *it;
-
-			above->lesserEqual.erase(below);
-			below->parents.erase(above);
-		}
-
-		return toMerge;
-	}
-
-	void setEqual(EqualityBucket* newBucketPtr, EqualityBucket* oldBucketPtr) {
-
-		if (isEqual(newBucketPtr, oldBucketPtr))
-			return;
-
-		assert(!hasConflictingRelation(newBucketPtr, oldBucketPtr, Relation::EQ));
-
-		std::vector<BucketPtr> toMerge = getBucketsToMerge(newBucketPtr, oldBucketPtr);
-
-		newBucketPtr = toMerge[0];
-
-		for (auto it = ++toMerge.begin(); it != toMerge.end(); ++it) {
-
-			oldBucketPtr = *it;
-
-			// replace nonEquality info to regard only remaining bucket
-			auto newNEIt = nonEqualities.find(newBucketPtr);
-			auto oldNEIt = nonEqualities.find(oldBucketPtr);
-
-			if (oldNEIt != nonEqualities.end()) {
-				for (EqualityBucket* nonEqual : oldNEIt->second) {
-					nonEqualities.at(nonEqual).emplace(newBucketPtr);
-					nonEqualities.at(nonEqual).erase(oldBucketPtr);
-				}
-
-				oldNEIt->second.erase(newBucketPtr);
-				if (newNEIt != nonEqualities.end())
-					newNEIt->second.insert(oldNEIt->second.begin(), oldNEIt->second.end());
-				else
-					nonEqualities.emplace(newBucketPtr, oldNEIt->second);
-
-				nonEqualities.erase(oldBucketPtr);
-			}
-
-			// replace mapToBucket info to regard only remaining bucket
-			for (auto& pair : mapToBucket) {
-				if (pair.second == oldBucketPtr)
-					pair.second = newBucketPtr;
-			}
-
-			// replace load info to regard only remaining bucket
-			for (auto pairIt = loads.begin(); pairIt != loads.end(); ++pairIt) {
-				if (pairIt->first == oldBucketPtr) {
-					loads.emplace(newBucketPtr,
-								  pairIt->second == oldBucketPtr ? newBucketPtr : pairIt->second); // in case x = load x
-					pairIt = loads.erase(pairIt);
-				}
-
-				if (pairIt->second == oldBucketPtr)
-					pairIt->second = newBucketPtr;
-			}
-
-			// make successors and parents of right belong to left too
-			newBucketPtr->mergeConnections(*oldBucketPtr);
-
-			// make successors and parents of right forget it
-			oldBucketPtr->disconnectAll();
-
-			// replace placeholder info to disregard removed bucket
-			for (auto pair : placeholderBuckets) {
-				if (pair.second == oldBucketPtr) {
-					placeholderBuckets.erase(pair.first);
-					break;
-				}
-			}
-
-			// remove right
-			eraseUniquePtr(buckets, oldBucketPtr);
-		}
-	}
-
-	void setNonEqual(EqualityBucket* ltBucketPtr, EqualityBucket* rtBucketPtr) {
-		
-		if (isNonEqual(ltBucketPtr, rtBucketPtr))
-			return;
-
-		assert(!hasConflictingRelation(ltBucketPtr, rtBucketPtr, Relation::NE));
-
-		// TODO? handle lesserEqual specializing to lesser
-
-		auto foundLt = nonEqualities.find(ltBucketPtr);
-		if (foundLt != nonEqualities.end())
-			foundLt->second.emplace(rtBucketPtr);
-		else
-			nonEqualities.emplace(ltBucketPtr, std::set<EqualityBucket*>{rtBucketPtr});
-
-		auto foundRt = nonEqualities.find(rtBucketPtr);
-		if (foundRt != nonEqualities.end())
-			foundRt->second.emplace(ltBucketPtr);
-		else
-			nonEqualities.emplace(rtBucketPtr, std::set<EqualityBucket*>{ltBucketPtr});
-	}
-
-	void setLesser(EqualityBucket* ltBucketPtr, EqualityBucket* rtBucketPtr) {
-		if (isLesser(ltBucketPtr, rtBucketPtr))
-			return;
-
-		assert(!hasConflictingRelation(ltBucketPtr, rtBucketPtr, Relation::LT));
-
-		if (isLesserEqual(ltBucketPtr, rtBucketPtr)) {
-			if (contains<EqualityBucket*>(rtBucketPtr->lesserEqual, ltBucketPtr))
-				rtBucketPtr->lesserEqual.erase(ltBucketPtr);
-			//else
-			//	assert(0); // more buckets in between, can't decide this
-		}
-
-		rtBucketPtr->lesser.insert(ltBucketPtr);
-		ltBucketPtr->parents.insert(rtBucketPtr);
-	}
-
-	void setLesserEqual(EqualityBucket* ltBucketPtr, EqualityBucket* rtBucketPtr) {
-		if (isLesserEqual(ltBucketPtr, rtBucketPtr))
-			return;
-		if (isNonEqual(ltBucketPtr, rtBucketPtr))
-			return setLesser(ltBucketPtr, rtBucketPtr);
-
-		assert(!hasConflictingRelation(ltBucketPtr, rtBucketPtr, Relation::LE));
-
-		// infer values being equal
-		if (isLesserEqual(rtBucketPtr, ltBucketPtr))
-			return setEqual(ltBucketPtr, rtBucketPtr);
-
-		rtBucketPtr->lesserEqual.insert(ltBucketPtr);
-		ltBucketPtr->parents.insert(rtBucketPtr);
-	}
-
-	void setLoad(EqualityBucket* fromBucketPtr, EqualityBucket* valBucketPtr) {
-		if (isLoad(fromBucketPtr, valBucketPtr))
-			return;
-
-		// get set of values that load from equal pointers
-		EqualityBucket* valEqualBucketPtr = findByKey(loads, fromBucketPtr);
-
-		// if there is such a set, we just add val to it
-		if (valEqualBucketPtr) {
-			setEqual(valBucketPtr, valEqualBucketPtr);
-		} else {
-			loads.emplace(fromBucketPtr, valBucketPtr);
-		}
-	}
-
-	bool isEqual(EqualityBucket* ltEqBucket, EqualityBucket* rtEqBucket) const {
-
-		return ltEqBucket == rtEqBucket;
-	}
-
-	bool isNonEqual(EqualityBucket* ltEqBucket, EqualityBucket* rtEqBucket) const {
-		auto found = nonEqualities.find(ltEqBucket);
-		if (found == nonEqualities.end())
-			return false;
-
-		return found->second.find(rtEqBucket) != found->second.end();
-	}
-
->>>>>>> 130430d2
 	C getEqualConstant(EqualityBucket* ltEqBucket) const {
 		C ltConst = nullptr;
 		for (const llvm::Value* val : ltEqBucket->getEqual()) {
