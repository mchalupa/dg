#ifndef DG_LLVM_GET_VAL_NAME_H_
#define DG_LLVM_GET_VAL_NAME_H_

#include <iostream>
#include <sstream>
#include <fstream>
#include <string>
#include <llvm/Support/raw_os_ostream.h>

namespace dg{
namespace debug {
inline std::string getValName(const llvm::Value *val) {
    std::ostringstream ostr;
    llvm::raw_os_ostream ro(ostr);

    assert(val);
    ro << *val;
    ro.flush();

    std::string result = ostr.str();
    size_t start = result.find_first_not_of(" ");
    assert (start != std::string::npos);

    // break the string if it is too long
    return result.substr(start);
}

inline std::string getTypeName(const llvm::Type* type) {
    std::ostringstream ostr;
    llvm::raw_os_ostream ro(ostr);

    assert(type);
<<<<<<< HEAD
    ro << *type;
=======
#if LLVM_VERSION_MAJOR <= 4
    ro << *const_cast<llvm::Type*>(type);
#else
    ro << *type;
#endif
>>>>>>> 130430d2
    ro.flush();

    std::string result = ostr.str();
    size_t start = result.find_first_not_of(" ");
    assert (start != std::string::npos);

    // break the string if it is too long
    return result.substr(start);
}

} // namespace debug
} // namespace dg

#endif // DG_LLVM_GET_VAL_NAME_H_<|MERGE_RESOLUTION|>--- conflicted
+++ resolved
@@ -30,15 +30,11 @@
     llvm::raw_os_ostream ro(ostr);
 
     assert(type);
-<<<<<<< HEAD
-    ro << *type;
-=======
 #if LLVM_VERSION_MAJOR <= 4
     ro << *const_cast<llvm::Type*>(type);
 #else
     ro << *type;
 #endif
->>>>>>> 130430d2
     ro.flush();
 
     std::string result = ostr.str();
