#ifndef HAVE_LLVM
# error "Need LLVM for LLVMDependenceGraph"
#endif

#ifndef ENABLE_CFG
 #error "Need CFG enabled for building LLVM Dependence Graph"
#endif

#include <utility>
#include <unordered_map>
#include <set>

// ignore unused parameters in LLVM libraries
#if (__clang__)
#pragma clang diagnostic push
#pragma clang diagnostic ignored "-Wunused-parameter"
#else
#pragma GCC diagnostic push
#pragma GCC diagnostic ignored "-Wunused-parameter"
#endif

#include <llvm/Config/llvm-config.h>

#if ((LLVM_VERSION_MAJOR == 3) && (LLVM_VERSION_MINOR < 5))
 #include <llvm/Support/CFG.h>
#else
 #include <llvm/IR/CFG.h>
#endif

#include <llvm/IR/Module.h>
#include <llvm/IR/Instructions.h>
#include <llvm/IR/Value.h>
#include <llvm/IR/Function.h>
#include <llvm/IR/DataLayout.h>
#include <llvm/Support/raw_ostream.h>

#if (__clang__)
#pragma clang diagnostic pop // ignore -Wunused-parameter
#else
#pragma GCC diagnostic pop
#endif

#include "dg/llvm/LLVMDependenceGraph.h"
#include "dg/llvm/LLVMNode.h"
#include "dg/llvm/analysis/PointsTo/PointerAnalysis.h"

#include "llvm/LLVMDGVerifier.h"
#include "llvm/analysis/ControlExpression.h"
#include "llvm-utils.h"

<<<<<<< HEAD
#include "dg/ADT/Queue.h"
=======
#include "MayHappenInParallel.h"
>>>>>>> 505a5fb5

using llvm::errs;
using std::make_pair;

namespace dg {

/// ------------------------------------------------------------------
//  -- LLVMDependenceGraph
/// ------------------------------------------------------------------

// map of all constructed functions
std::map<llvm::Value *, LLVMDependenceGraph *> constructedFunctions;

const std::map<llvm::Value *,
               LLVMDependenceGraph *>& getConstructedFunctions()
{
    return constructedFunctions;
}

LLVMDependenceGraph::~LLVMDependenceGraph()
{
    // delete nodes
    for (auto I = begin(), E = end(); I != E; ++I) {
        LLVMNode *node = I->second;

        if (node) {
            for (LLVMDependenceGraph *subgraph : node->getSubgraphs()) {
                // graphs are referenced, once the refcount is 0
                // the graph will be deleted
                // Because of recursive calls, graph can be its
                // own subgraph. In that case we're in the destructor
                // already, so do not delete it
                    subgraph->unref(subgraph != this);
            }

            // delete parameters (on null it is no op)
            delete node->getParameters();

#ifdef DEBUG_ENABLED
            if (!node->getBBlock()
                && !llvm::isa<llvm::Function>(*I->first))
                llvmutils::printerr("Had no BB assigned", I->first);
#endif

            delete node;
        } else {
#ifdef DEBUG_ENABLED
            llvmutils::printerr("Had no node assigned", I->first);
#endif //
        }
    }

    // delete global nodes if this is the last graph holding them
    if (global_nodes && global_nodes.use_count() == 1) {
        for (auto& it : *global_nodes)
            delete it.second;
    }

    // delete formal parameters
    delete getParameters();

    // delete post-dominator tree root
    delete getPostDominatorTreeRoot();
}

static void addGlobals(llvm::Module *m, LLVMDependenceGraph *dg)
{
    // create a container for globals,
    // it will be inherited to subgraphs
    dg->allocateGlobalNodes();

    for (auto I = m->global_begin(), E = m->global_end(); I != E; ++I)
        dg->addGlobalNode(new LLVMNode(&*I));
}

bool LLVMDependenceGraph::verify() const
{
    LLVMDGVerifier verifier(this);
    return verifier.verify();
}

LLVMNode *LLVMDependenceGraph::findNode(llvm::Value * value) const {
    auto iterator = nodes.find(value);
    if (iterator != nodes.end()) {
        return iterator->second;
    } else {
        return nullptr;
    }
}

bool LLVMDependenceGraph::build(llvm::Module *m, llvm::Function *entry)
{
    // get entry function if not given
    if (entry)
        entryFunction = entry;
    else
        entryFunction = m->getFunction("main");


    if (!entryFunction) {
        errs() << "No entry function found/given\n";
        return false;
    }

    module = m;

    // add global nodes. These will be shared across subgraphs
    addGlobals(m, this);

    // build recursively DG from entry point
    build(entryFunction);
//    computeInterferenceDependentEdges();
    return true;
};

LLVMDependenceGraph *
LLVMDependenceGraph::buildSubgraph(LLVMNode *node)
{
    using namespace llvm;

    Value *val = node->getValue();
    CallInst *CInst = dyn_cast<CallInst>(val);
    assert(CInst && "buildSubgraph called on non-CallInst");
    Function *callFunc = CInst->getCalledFunction();

    return buildSubgraph(node, callFunc);
}

// FIXME don't duplicate the code
bool LLVMDependenceGraph::addFormalGlobal(llvm::Value *val)
{
    // add the same formal parameters
    LLVMDGParameters *params = getOrCreateParameters();
    assert(params);

    // if we have this value, just return
    if (params->find(val))
        return false;

    LLVMNode *fpin, *fpout;
    std::tie(fpin, fpout) = params->constructGlobal(val, val, this);
    assert(fpin && fpout);
    assert(fpin->getDG() == this && fpout->getDG() == this);

    LLVMNode *entry = getEntry();
    entry->addControlDependence(fpin);
    entry->addControlDependence(fpout);

    // if these are the formal parameters of the main
    // function, add control dependence also between the
    // global as the formal input parameter representing this global
    if (llvm::Function *F
            = llvm::dyn_cast<llvm::Function>(entry->getValue())) {
        if (F == entryFunction) {
            auto gnode = getGlobalNode(val);
            assert(gnode);
            gnode->addControlDependence(fpin);
        }
    }

    return true;
}

static bool addSubgraphGlobParams(LLVMDependenceGraph *parentdg,
                                  LLVMDGParameters *params)
{
    bool changed = false;
    for (auto it = params->global_begin(), et = params->global_end();
         it != et; ++it)
        changed |= parentdg->addFormalGlobal(it->first);

    // and add heap-allocated variables
    for (const auto& it : *params) {
        if (llvm::isa<llvm::CallInst>(it.first))
            changed |= parentdg->addFormalParameter(it.first);
    }

    return changed;
}

void LLVMDependenceGraph::addSubgraphGlobalParameters(LLVMDependenceGraph *subgraph)
{
    LLVMDGParameters *params = subgraph->getParameters();
    if (!params)
        return;

    // if we do not change anything, it means that the graph
    // has these params already, and so must the callers of the graph
    if (!addSubgraphGlobParams(this, params))
        return;

    // recursively add the formal parameters to all callers
    for (LLVMNode *callsite : this->getCallers()) {
        LLVMDependenceGraph *graph = callsite->getDG();
        graph->addSubgraphGlobalParameters(this);

        // update the actual parameters of the call-site
        callsite->addActualParameters(this);
    }
}

LLVMDependenceGraph *
LLVMDependenceGraph::buildSubgraph(LLVMNode *node, llvm::Function *callFunc, bool fork)
{
    using namespace llvm;

    LLVMBBlock *BB;

    // if we don't have this subgraph constructed, construct it
    // else just add call edge
    LLVMDependenceGraph *&subgraph = constructedFunctions[callFunc];
    if (!subgraph) {
        // since we have reference the the pointer in
        // constructedFunctions, we can assing to it
        subgraph = new LLVMDependenceGraph();
        // set global nodes to this one, so that
        // we'll share them
        subgraph->setGlobalNodes(getGlobalNodes());
        subgraph->module = module;
        subgraph->PTA = PTA;
        // make subgraphs gather the call-sites too
        subgraph->gatherCallsites(gather_callsites, gatheredCallsites);

        // make the real work
#ifndef NDEBUG
        bool ret =
#endif
        subgraph->build(callFunc);

#ifndef NDEBUG
        // at least for now use just assert, if we'll
        // have a reason to handle such failures at some
        // point, we can change it
        assert(ret && "Building subgraph failed");
#endif

        // we built the subgraph, so it has refcount = 1,
        // later in the code we call addSubgraph, which
        // increases the refcount to 2, but we need this
        // subgraph to has refcount 1, so unref it
        subgraph->unref(false /* deleteOnZero */);
    }

    BB = node->getBBlock();
    assert(BB && "do not have BB; this is a bug, sir");
    BB->addCallsite(node);

    // add control dependence from call node
    // to entry node
    node->addControlDependence(subgraph->getEntry());

    // add globals that are used in subgraphs
    // it is necessary if this subgraph was creating due to function
    // pointer call
    addSubgraphGlobalParameters(subgraph);
    node->addActualParameters(subgraph, callFunc, fork);

    if (auto noret = subgraph->getNoReturn()) {
        assert(node->getParameters()); // we created them a while ago
        auto actnoret = getOrCreateNoReturn(node);
        noret->addControlDependence(actnoret);
    }

    return subgraph;
}

static bool
is_func_defined(const llvm::Function *func)
{
    if (!func || func->size() == 0)
        return false;

    return true;
}


LLVMNode *LLVMDependenceGraph::getOrCreateNoReturn() {
    // add the same formal parameters
    LLVMDGParameters *params = getOrCreateParameters();
    LLVMNode *noret = params->getNoReturn();
    if (!noret) {
        auto UI = new llvm::UnreachableInst(getModule()->getContext());
        noret = new LLVMNode(UI, true);
        params->addNoReturn(noret);
        auto entry = getEntry();
        assert(entry);
        entry->addControlDependence(noret);
    }
    return noret;
}

LLVMNode *LLVMDependenceGraph::getOrCreateNoReturn(LLVMNode *call) {
    LLVMDGParameters *params = call->getParameters();
    assert(params);

    LLVMNode *noret = params->getNoReturn();
    if (!noret) {
        auto UI = new llvm::UnreachableInst(getModule()->getContext());
        noret = new LLVMNode(UI, true);
        params->addNoReturn(noret);
        // this edge is redundant...
        call->addControlDependence(noret);
    }
    return noret;
}

LLVMDGParameters *LLVMDependenceGraph::getOrCreateParameters() {
    LLVMDGParameters *params = getParameters();
    if (!params) {
        params = new LLVMDGParameters();
        setParameters(params);
    }

    return params;
}

bool LLVMDependenceGraph::addFormalParameter(llvm::Value *val)
{

    // add the same formal parameters
    LLVMDGParameters *params = getOrCreateParameters();

    // if we have this value, just return
    if (params->find(val))
        return false;

    LLVMNode *fpin, *fpout;
    std::tie(fpin, fpout) = params->construct(val, val, this);
    assert(fpin && fpout);
    assert(fpin->getDG() == this && fpout->getDG() == this);

    LLVMNode *entry = getEntry();
    entry->addControlDependence(fpin);
    entry->addControlDependence(fpout);

    // if these are the formal parameters of the main
    // function and val is a global variable,
    // add control dependence also between the global
    // and the formal input parameter representing this global
    if (llvm::isa<llvm::GlobalVariable>(val)) {
        if (llvm::Function *F
                = llvm::dyn_cast<llvm::Function>(entry->getValue())) {
            if (F == entryFunction) {
                auto gnode = getGlobalNode(val);
                assert(gnode);
                gnode->addControlDependence(fpin);
            }
        }
    }

    return true;
}

// FIXME copied from PointsTo.cpp, don't duplicate,
// add it to analysis generic
static bool isMemAllocationFunc(const llvm::Function *func)
{
    if (!func || !func->hasName())
        return false;

    const llvm::StringRef& name = func->getName();
    if (name.equals("malloc") || name.equals("calloc") || name.equals("realloc"))
        return true;

    return false;
}

void LLVMDependenceGraph::handleInstruction(llvm::Value *val,
                                            LLVMNode *node,
                                            LLVMNode *prevNode)
{
    using namespace llvm;

    if (CallInst *CInst = dyn_cast<CallInst>(val)) {
        Value *strippedValue = CInst->getCalledValue()->stripPointerCasts();
        Function *func = dyn_cast<Function>(strippedValue);
        // if func is nullptr, then this is indirect call
        // via function pointer. If we have the points-to information,
        // create the subgraph
        if (!func && !CInst->isInlineAsm() && PTA) {
            using namespace analysis::pta;
            PSNode *op = PTA->getPointsTo(strippedValue);
            if (op) {
                for (const Pointer& ptr : op->pointsTo) {
                    if (!ptr.isValid() || ptr.isInvalidated())
                        continue;

                    // vararg may introduce imprecision here, so we
                    // must check that it is really pointer to a function
                    if (!isa<Function>(ptr.target->getUserData<Value>()))
                        continue;

                    Function *F = ptr.target->getUserData<Function>();
                    func = F;
                    if (F->size() == 0 || !llvmutils::callIsCompatible(F, CInst)) {
                        // incompatible prototypes or the function
                        // is only declaration
                        func = nullptr;
                        continue;
                    }

                    LLVMDependenceGraph *subg = buildSubgraph(node, F);
                    node->addSubgraph(subg);
                }
            } else
                llvmutils::printerr("Had no PTA node", strippedValue);
        }

        if (func && gather_callsites &&
            func->getName().equals(gather_callsites)) {
            gatheredCallsites->insert(node);
        }

        if (is_func_defined(func)) {
            LLVMDependenceGraph *subg = buildSubgraph(node, func);
            node->addSubgraph(subg);
        }

        // if we allocate a memory in a function, we can pass
        // it to other functions, so it is like global.
        // We need it as parameter, so that if we define it,
        // we can add def-use edges from parent, through the parameter
        // to the definition
        if (isMemAllocationFunc(CInst->getCalledFunction()))
            addFormalParameter(val);

        if (func && func->getName() == "pthread_create") {
            auto possibleFunctions = PTA->getPointsToFunctions(CInst->getArgOperand(2));
            for (auto &function : possibleFunctions) {
                LLVMDependenceGraph *subg = buildSubgraph(node, const_cast<llvm::Function *>(function), true /*this is fork*/);
                node->addSubgraph(subg);
            }
        }

        // no matter what is the function, this is a CallInst,
        // so create call-graph
        addCallNode(node);
    } else if (isa<UnreachableInst>(val)) {
        auto noret = getOrCreateNoReturn();
        node->addControlDependence(noret);
        // unreachable is being inserted because of the previous instr
        // aborts the program. This means that whether it is executed
        // depends on the previous instr
        if (prevNode)
            prevNode->addControlDependence(noret);
    } else if (Instruction *Inst = dyn_cast<Instruction>(val)) {
        if (isa<LoadInst>(val) || isa<GetElementPtrInst>(val)) {
            Value *op = Inst->getOperand(0)->stripInBoundsOffsets();
             if (isa<GlobalVariable>(op))
                 addFormalGlobal(op);
        } else if (isa<StoreInst>(val)) {
            Value *op = Inst->getOperand(0)->stripInBoundsOffsets();
            if (isa<GlobalVariable>(op))
                addFormalGlobal(op);

            op = Inst->getOperand(1)->stripInBoundsOffsets();
            if (isa<GlobalVariable>(op))
                addFormalGlobal(op);
        }
    }
}

LLVMBBlock *LLVMDependenceGraph::build(llvm::BasicBlock& llvmBB)
{
    using namespace llvm;

    LLVMBBlock *BB = new LLVMBBlock();
    LLVMNode *node = nullptr;
    LLVMNode *prevNode = nullptr;

    BB->setKey(&llvmBB);

    // iterate over the instruction and create node for every single one of them
    for (Instruction& Inst : llvmBB) {
        prevNode = node;

        Value *val = &Inst;
        node = new LLVMNode(val);

        // add new node to this dependence graph
        addNode(node);

        // add the node to our basic block
        BB->append(node);

        // take instruction specific actions
        handleInstruction(val, node, prevNode);
    }

    // did we created at least one node?
    if (!node) {
        assert(llvmBB.empty());
        return BB;
    }

    // check if this is the exit node of function
    // (node is now the last instruction in this BB)
    // if it is, connect it to one artificial return node
    Value *termval = node->getValue();
    if (isa<ReturnInst>(termval)) {
        // create one unified exit node from function and add control dependence
        // to it from every return instruction. We could use llvm pass that
        // would do it for us, but then we would lost the advantage of working
        // on dep. graph that is not for whole llvm
        LLVMNode *ext = getExit();
        if (!ext) {
            // we need new llvm value, so that the nodes won't collide
            ReturnInst *phonyRet
                = ReturnInst::Create(termval->getContext());
            if (!phonyRet) {
                errs() << "ERR: Failed creating phony return value "
                       << "for exit node\n";
                // XXX later we could return somehow more mercifully
                abort();
            }

            ext = new LLVMNode(phonyRet, true /* node owns the value -
                                                 it will delete it */);
            setExit(ext);

            LLVMBBlock *retBB = new LLVMBBlock(ext);
            retBB->deleteNodesOnDestruction();
            setExitBB(retBB);
            assert(!unifiedExitBB
                   && "We should not have it assinged yet (or again) here");
            unifiedExitBB = std::unique_ptr<LLVMBBlock>(retBB);
        }

        // add control dependence from this (return) node to EXIT node
        assert(node && "BUG, no node after we went through basic block");
        node->addControlDependence(ext);
        // 255 is maximum value of uint8_t which is the type of the label
        // of the edge
        BB->addSuccessor(getExitBB(), 255);
    }

    // sanity check if we have the first and the last node set
    assert(BB->getFirstNode() && "No first node in BB");
    assert(BB->getLastNode() && "No last node in BB");

    return BB;
}

static LLVMBBlock *createSingleExitBB(LLVMDependenceGraph *graph)
{
    llvm::UnreachableInst *ui
        = new llvm::UnreachableInst(graph->getModule()->getContext());
    LLVMNode *exit = new LLVMNode(ui, true);
    graph->addNode(exit);
    graph->setExit(exit);
    LLVMBBlock *exitBB = new LLVMBBlock(exit);
    graph->setExitBB(exitBB);

    // XXX should we add predecessors? If the function does not
    // return anything, we don't need propagate anything outside...
    return exitBB;
}

static void
addControlDepsToPHI(LLVMDependenceGraph *graph,
                    LLVMNode *node, const llvm::PHINode *phi)
{
    using namespace llvm;

    const BasicBlock *this_block = phi->getParent();
    auto& CB = graph->getBlocks();

    for (auto I = phi->block_begin(), E = phi->block_end(); I != E; ++I) {
        BasicBlock *B = *I;

        if (B == this_block)
            continue;

        LLVMBBlock *our = CB[B];
        assert(our && "Don't have block constructed for PHI node");
        our->getLastNode()->addControlDependence(node);
    }
}

static void
addControlDepsToPHIs(LLVMDependenceGraph *graph)
{
    // some phi nodes just work like this
    //
    //  ; <label>:0
    //  %1 = load i32, i32* %a, align 4
    //  %2 = load i32, i32* %b, align 4
    //  %3 = icmp sgt i32 %1, %2
    //  br i1 %3, label %4, label %5
    //
    //  ; <label>:4                                       ; preds = %0
    //  br label %6
    //
    //  ; <label>:5                                       ; preds = %0
    //  br label %6
    //
    //  ; <label>:6                                       ; preds = %5, %4
    //  %p.0 = phi i32* [ %a, %4 ], [ %b, %5 ]
    //
    //  so we need to keep the blocks %5 and %6 even though it is empty

    // add control dependence to each block going to this phi
    // XXX: it is over-approximation, but we don't have nothing better now
    for (auto I = graph->begin(), E = graph->end(); I != E; ++I) {
        llvm::Value *val = I->first;
        if (llvm::PHINode *phi = llvm::dyn_cast<llvm::PHINode>(val)) {
            addControlDepsToPHI(graph, I->second, phi);
        }
    }
}

bool LLVMDependenceGraph::build(llvm::Function *func)
{
    using namespace llvm;

    assert(func && "Passed no func");

    // do we have anything to process?
    if (func->size() == 0)
        return false;

    constructedFunctions.insert(make_pair(func, this));

    // create entry node
    LLVMNode *entry = new LLVMNode(func);
    addGlobalNode(entry);
    // we want the entry node to have this DG set
    entry->setDG(this);
    setEntry(entry);

    // add formal parameters to this graph
    addFormalParameters();

    // iterate over basic blocks
    BBlocksMapT& blocks = getBlocks();
    for (llvm::BasicBlock& llvmBB : *func) {
        LLVMBBlock *BB = build(llvmBB);
        blocks[&llvmBB] = BB;

        // first basic block is the entry BB
        if (!getEntryBB())
            setEntryBB(BB);
    }

    assert(blocks.size() == func->size()
            && "Did not created all blocks");

    // add CFG edges
    for (auto& it : blocks) {
        BasicBlock *llvmBB = cast<BasicBlock>(it.first);
        LLVMBBlock *BB = it.second;
        BB->setDG(this);

        int idx = 0;
        for (succ_iterator S = succ_begin(llvmBB), SE = succ_end(llvmBB);
             S != SE; ++S) {
            LLVMBBlock *succ = blocks[*S];
            assert(succ && "Missing basic block");

            // don't let overflow the labels silently
            // if this ever happens, we need to change bit-size
            // of the label (255 is reserved for edge to
            // artificial single return value)
            if (idx >= 255) {
                errs() << "Too much of successors";
                abort();
            }

            BB->addSuccessor(succ, idx++);
        }
    }

    // if graph has no return inst, just create artificial exit node
    // and point there
    if (!getExit()) {
        assert(!unifiedExitBB && "We should not have exit BB");
        unifiedExitBB = std::unique_ptr<LLVMBBlock>(createSingleExitBB(this));
    }

    // check if we have everything
    assert(getEntry() && "Missing entry node");
    assert(getExit() && "Missing exit node");
    assert(getEntryBB() && "Missing entry BB");
    assert(getExitBB() && "Missing exit BB");

    addControlDepsToPHIs(this);

    // add CFG edge from entry point to the first instruction
    entry->addControlDependence(getEntryBB()->getFirstNode());

    return true;
}

bool LLVMDependenceGraph::build(llvm::Module *m,
                                LLVMPointerAnalysis *pts,
                                LLVMReachingDefinitions *rda,
                                llvm::Function *entry)
{
    this->PTA = pts;
    this->RDA = rda;
    return build(m, entry);
}

void LLVMDependenceGraph::addFormalParameters()
{
    using namespace llvm;

    LLVMNode *entryNode = getEntry();
    assert(entryNode && "No entry node when adding formal parameters");

    Function *func = dyn_cast<Function>(entryNode->getValue());
    assert(func && "entry node value is not a function");
    //assert(func->arg_size() != 0 && "This function is undefined?");
    if (func->arg_size() == 0)
        return;

    LLVMDGParameters *params = getOrCreateParameters();

    LLVMNode *in, *out;
    for (auto I = func->arg_begin(), E = func->arg_end(); I != E; ++I) {
        Value *val = (&*I);

        std::tie(in, out) = params->construct(val, val, this);
        assert(in && out);

        // add control edges
        entryNode->addControlDependence(in);
        entryNode->addControlDependence(out);
    }

    if (func->isVarArg()) {
        Value *val = ConstantPointerNull::get(func->getType());
        val->setName("vararg");
        in = new LLVMNode(val, true);
        out = new LLVMNode(val, true);
        in->setDG(this);
        out->setDG(this);

        params->setVarArg(in, out);
        entryNode->addControlDependence(in);
        entryNode->addControlDependence(out);
        in->addDataDependence(out);
    }
}

static bool array_match(llvm::StringRef name, const char *names[])
{
    unsigned idx = 0;
    while(names[idx]) {
        if (name.equals(names[idx]))
            return true;
        ++idx;
    }

    return false;
}

static bool array_match(llvm::StringRef name, const std::vector<std::string>& names)
{
    for (const auto& nm : names) {
        if (name == nm)
            return true;
    }

    return false;
}

static bool match_callsite_name(LLVMNode *callNode, const char *names[])
{
    using namespace llvm;

    // if the function is undefined, it has no subgraphs,
    // but is not called via function pointer
    if (!callNode->hasSubgraphs()) {
        const CallInst *callInst = cast<CallInst>(callNode->getValue());
        const Value *calledValue = callInst->getCalledValue();
        const Function *func = dyn_cast<Function>(calledValue->stripPointerCasts());
        // in the case we haven't run points-to analysis
        if (!func)
            return false;

        // otherwise we would have a subgraph
        assert(func->size() == 0);
        return array_match(func->getName(), names);
    } else {
        // simply iterate over the subgraphs, get the entry node
        // and check it
        for (LLVMDependenceGraph *dg : callNode->getSubgraphs()) {
            LLVMNode *entry = dg->getEntry();
            assert(entry && "No entry node in graph");

            const Function *func
                = cast<Function>(entry->getValue()->stripPointerCasts());
            return array_match(func->getName(), names);
        }
    }

    return false;
}

static bool match_callsite_name(LLVMNode *callNode, const std::vector<std::string>& names)
{
    using namespace llvm;

    // if the function is undefined, it has no subgraphs,
    // but is not called via function pointer
    if (!callNode->hasSubgraphs()) {
        const CallInst *callInst = cast<CallInst>(callNode->getValue());
        const Value *calledValue = callInst->getCalledValue();
        const Function *func = dyn_cast<Function>(calledValue->stripPointerCasts());
        // in the case we haven't run points-to analysis
        if (!func)
            return false;

        return array_match(func->getName(), names);
    } else {
        // simply iterate over the subgraphs, get the entry node
        // and check it
        for (LLVMDependenceGraph *dg : callNode->getSubgraphs()) {
            LLVMNode *entry = dg->getEntry();
            assert(entry && "No entry node in graph");

            const Function *func
                = cast<Function>(entry->getValue()->stripPointerCasts());
            return array_match(func->getName(), names);
        }
    }

    return false;
}

bool LLVMDependenceGraph::getCallSites(const char *name, std::set<LLVMNode *> *callsites)
{
    const char *names[] = {name, NULL};
    return getCallSites(names, callsites);
}

bool LLVMDependenceGraph::getCallSites(const char *names[],
                                       std::set<LLVMNode *> *callsites)
{
    for (auto& F : constructedFunctions) {
        for (auto& I : F.second->getBlocks()) {
            LLVMBBlock *BB = I.second;
            for (LLVMNode *n : BB->getNodes()) {
                if (llvm::isa<llvm::CallInst>(n->getValue())) {
                    if (match_callsite_name(n, names))
                        callsites->insert(n);
                }
            }
        }
    }

    return callsites->size() != 0;
}

bool LLVMDependenceGraph::getCallSites(const std::vector<std::string>& names,
                                       std::set<LLVMNode *> *callsites)
{
    for (const auto& F : constructedFunctions) {
        for (const auto& I : F.second->getBlocks()) {
            LLVMBBlock *BB = I.second;
            for (LLVMNode *n : BB->getNodes()) {
                if (llvm::isa<llvm::CallInst>(n->getValue())) {
                    if (match_callsite_name(n, names))
                        callsites->insert(n);
                }
            }
        }
    }

    return callsites->size() != 0;
}

void LLVMDependenceGraph::computeControlExpression(bool addCDs)
{
    LLVMCFABuilder builder;

    for (auto& F : getConstructedFunctions()) {
        llvm::Function *func = llvm::cast<llvm::Function>(F.first);
        LLVMCFA cfa = builder.build(*func);

        CE = cfa.compute();

        if (addCDs) {
            // compute the control scope
            CE.computeSets();
            auto& our_blocks = F.second->getBlocks();

            for (llvm::BasicBlock& B : *func) {
                LLVMBBlock *B1 = our_blocks[&B];

                // if this block is a predicate block,
                // we compute the control deps for it
                // XXX: for now we compute the control
                // scope, which is enough for slicing,
                // but may add some extra (transitive)
                // edges
                if (B.getTerminator()->getNumSuccessors() > 1) {
                    auto CS = CE.getControlScope(&B);
                    for (auto cs : CS) {
                        assert(cs->isa(CENodeType::LABEL));
                        auto lab = static_cast<CELabel<llvm::BasicBlock *> *>(cs);
                        LLVMBBlock *B2 = our_blocks[lab->getLabel()];
                        B1->addControlDependence(B2);
                    }
                }
            }
        }
    }
}

void LLVMDependenceGraph::computeInterferenceDependentEdges(ControlFlowGraph * controlFlowGraph)
{
    auto regions = controlFlowGraph->threadRegions();
    MayHappenInParallel mayHappenInParallel(regions);

    for (const auto &currentRegion : regions) {
        auto llvmValuesForCurrentRegion     = currentRegion->llvmInstructions();
        auto currentRegionLoads             = getLoadInstructions(llvmValuesForCurrentRegion);
        auto currentRegionStores            = getStoreInstructions(llvmValuesForCurrentRegion);
        auto parallelRegions                = mayHappenInParallel.parallelRegions(currentRegion);
        for (const auto &parallelRegion : parallelRegions) {
            auto llvmInstructionsForParallelRegion      = parallelRegion->llvmInstructions();
            auto parallelRegionLoads                    = getLoadInstructions(llvmInstructionsForParallelRegion);
            auto parallelRegionStores                   = getStoreInstructions(llvmInstructionsForParallelRegion);
                computeInterferenceDependentEdges(currentRegionLoads, parallelRegionStores);
                computeInterferenceDependentEdges(parallelRegionLoads, currentRegionStores);
        }
    }
}

void LLVMDependenceGraph::computeForkJoinDependencies(ControlFlowGraph *controlFlowGraph) {
    auto joins = controlFlowGraph->getJoins();
    for (const auto &join : joins) {
        auto joinNode = findInstruction(castToLLVMInstruction(join), constructedFunctions);
        for (const auto &fork : controlFlowGraph->getCorrespondingForks(join)) {
            auto forkNode = findInstruction(castToLLVMInstruction(fork), constructedFunctions);
            joinNode->addControlDependence(forkNode);
        }
    }
}

void LLVMDependenceGraph::computeCriticalSections(ControlFlowGraph *controlFlowGraph) {
    auto locks = controlFlowGraph->getLocks();
    for (auto lock : locks) {
        auto callLockInst = castToLLVMInstruction(lock);
        auto lockNode = findInstruction(callLockInst, constructedFunctions);
        auto correspondingNodes = controlFlowGraph->getCorrespondingCriticalSection(lock);
        for (auto correspondingNode : correspondingNodes) {
            auto node = castToLLVMInstruction(correspondingNode);
            auto dependentNode = findInstruction(node, constructedFunctions);
            if (dependentNode) {
                lockNode->addControlDependence(dependentNode);
            } else {
                llvm::errs() << "Instruction "
                             << *dependentNode->getValue()
                             << " was not found, cannot setup"
                             << " control depency on lock\n";
            }
        }

        auto correspondingUnlocks = controlFlowGraph->getCorrespongingUnlocks(lock);
        for (auto unlock : correspondingUnlocks) {
            auto node = castToLLVMInstruction(unlock);
            auto unlockNode = findInstruction(node, constructedFunctions);
            if (unlockNode) {
                unlockNode->addControlDependence(lockNode);
            }
        }
    }
}

void LLVMDependenceGraph::computeInterferenceDependentEdges(const std::set<const llvm::Instruction *> &loads,
                                                            const std::set<const llvm::Instruction *> &stores) {
    for (const auto &load :loads) {
        for (const auto &store : stores) {
            auto loadOperand = PTA->getPointsTo(load->getOperand(0));
            auto storeOperand = PTA->getPointsTo(store->getOperand(1));
            if (loadOperand && storeOperand) { // if storeOperand does not have pointsTo, expect it can write anywhere??
                for (const auto pointerLoad : loadOperand->pointsTo) {
                    for (const auto pointerStore : storeOperand->pointsTo) {
                        if (pointerLoad.target == pointerStore.target &&
                            (pointerLoad.offset.isUnknown()  ||
                             pointerStore.offset.isUnknown() ||
                             pointerLoad.offset == pointerStore.offset)) {
                            llvm::Instruction *loadInst = const_cast<llvm::Instruction *>(load);
                            llvm::Instruction *storeInst = const_cast<llvm::Instruction *>(store);
                            auto loadFunction = constructedFunctions.find(const_cast<llvm::Function *>(load->getFunction()));
                            auto storeFunction = constructedFunctions.find(const_cast<llvm::Function *>(store->getFunction()));
                            if (loadFunction != constructedFunctions.end() && storeFunction != constructedFunctions.end()) {
                                auto loadNode = loadFunction->second->findNode(loadInst);
                                auto storeNode = storeFunction->second->findNode(storeInst);
                                if (loadNode && storeNode) {
                                    storeNode->addInterferenceDependence(loadNode);
                                }
                            }
                        }
                    }
                }
            }
        }
    }
}

std::set<const llvm::Instruction *>
LLVMDependenceGraph::getLoadInstructions(const std::set<const llvm::Instruction *> &llvmInstructions) const {
    return getInstructionsOfType(llvm::Instruction::Load, llvmInstructions);
}

std::set<const llvm::Instruction *>
LLVMDependenceGraph::getStoreInstructions(const std::set<const llvm::Instruction *> &llvmInstructions) const {
    return getInstructionsOfType(llvm::Instruction::Store, llvmInstructions);
}

std::set<const llvm::Instruction *>
LLVMDependenceGraph::getInstructionsOfType(const unsigned opCode,
                                           const std::set<const llvm::Instruction *> &llvmInstructions) const {
    std::set<const llvm::Instruction *> instructions;
    for (const auto &llvmValue : llvmInstructions) {
        if (llvm::isa<llvm::Instruction>(llvmValue)) {
            const llvm::Instruction *instruction = static_cast<const llvm::Instruction *>(llvmValue);
            if (instruction->getOpcode() == opCode) {
                instructions.insert(instruction);
            }
        }
    }
    return instructions;
}

// the original algorithm from Ferrante & Ottenstein
// works with nodes that represent instructions, therefore
// there's no point in control dependence self-loops.
// However, we use basic blocks and having a 'node' control
// dependent on itself may be desired. If a block jumps
// on itself, the decision whether we get to that block (again)
// is made on that block - so we want to make it control dependent
// on itself.
void LLVMDependenceGraph::makeSelfLoopsControlDependent()
{
    for (auto& F : getConstructedFunctions()) {
        auto& blocks = F.second->getBlocks();

        for (auto& it : blocks) {
            LLVMBBlock *B = it.second;

            if (B->successorsNum() > 1 && B->hasSelfLoop())
                // add self-loop control dependence
                B->addControlDependence(B);
        }
    }
}

<<<<<<< HEAD
void LLVMDependenceGraph::addNoreturnDependencies(LLVMNode *noret, LLVMBBlock *from) {
    std::set<LLVMBBlock *> visited;
    ADT::QueueLIFO<LLVMBBlock *> queue;

    for (auto& succ : from->successors()) {
        if (visited.insert(succ.target).second)
            queue.push(succ.target);
    }
            
    while (!queue.empty()) {
        auto cur = queue.pop();

        // do the stuff
        for (auto node : cur->getNodes())
            noret->addControlDependence(node);

        // queue successors
        for (auto& succ : cur->successors()) {
            if (visited.insert(succ.target).second)
                queue.push(succ.target);
        }
    }
}

void LLVMDependenceGraph::addNoreturnDependencies()
{
    for (auto& F : getConstructedFunctions()) {
        auto& blocks = F.second->getBlocks();

        for (auto& it : blocks) {
            LLVMBBlock *B = it.second;
            std::set<LLVMNode *> noreturns;
            for (auto node : B->getNodes()) {
                // add dependencies for the found no returns
                for (auto nrt : noreturns) {
                    nrt->addControlDependence(node);
                }

                if (auto params = node->getParameters()) {
                    if (auto noret = params->getNoReturn()) {
                        // process the rest of the block
                        noreturns.insert(noret);

                        // process reachable nodes
                        addNoreturnDependencies(noret, B);
                    }
                }
            }
        }
    }
=======
LLVMNode *findInstruction(llvm::Instruction * instruction, const std::map<llvm::Value *, LLVMDependenceGraph *> & constructedFunctions) {
    auto valueKey = constructedFunctions.find(instruction->getFunction());
    if (valueKey != constructedFunctions.end()) {
        return valueKey->second->findNode(instruction);
    }
    return nullptr;
}

llvm::Instruction * castToLLVMInstruction(const llvm::Value * value) {
    return const_cast<llvm::Instruction *>(static_cast<const llvm::Instruction *> (value));
>>>>>>> 505a5fb5
}

} // namespace dg<|MERGE_RESOLUTION|>--- conflicted
+++ resolved
@@ -48,11 +48,8 @@
 #include "llvm/analysis/ControlExpression.h"
 #include "llvm-utils.h"
 
-<<<<<<< HEAD
 #include "dg/ADT/Queue.h"
-=======
 #include "MayHappenInParallel.h"
->>>>>>> 505a5fb5
 
 using llvm::errs;
 using std::make_pair;
@@ -1105,7 +1102,6 @@
     }
 }
 
-<<<<<<< HEAD
 void LLVMDependenceGraph::addNoreturnDependencies(LLVMNode *noret, LLVMBBlock *from) {
     std::set<LLVMBBlock *> visited;
     ADT::QueueLIFO<LLVMBBlock *> queue;
@@ -1156,7 +1152,8 @@
             }
         }
     }
-=======
+}
+
 LLVMNode *findInstruction(llvm::Instruction * instruction, const std::map<llvm::Value *, LLVMDependenceGraph *> & constructedFunctions) {
     auto valueKey = constructedFunctions.find(instruction->getFunction());
     if (valueKey != constructedFunctions.end()) {
@@ -1167,7 +1164,6 @@
 
 llvm::Instruction * castToLLVMInstruction(const llvm::Value * value) {
     return const_cast<llvm::Instruction *>(static_cast<const llvm::Instruction *> (value));
->>>>>>> 505a5fb5
 }
 
 } // namespace dg