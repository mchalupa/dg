--- conflicted
+++ resolved
@@ -49,10 +49,7 @@
 #include "llvm-utils.h"
 
 #include "dg/ADT/Queue.h"
-<<<<<<< HEAD
 #include "MayHappenInParallel.h"
-=======
->>>>>>> 40c504db
 
 using llvm::errs;
 using std::make_pair;
@@ -1181,7 +1178,6 @@
     }
 }
 
-<<<<<<< HEAD
 LLVMNode *findInstruction(llvm::Instruction * instruction, const std::map<llvm::Value *, LLVMDependenceGraph *> & constructedFunctions) {
     auto valueKey = constructedFunctions.find(instruction->getFunction());
     if (valueKey != constructedFunctions.end()) {
@@ -1194,6 +1190,4 @@
     return const_cast<llvm::Instruction *>(static_cast<const llvm::Instruction *> (value));
 }
 
-=======
->>>>>>> 40c504db
 } // namespace dg