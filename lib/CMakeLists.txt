include_directories(${CMAKE_SOURCE_DIR}/lib)
include_directories(${CMAKE_SOURCE_DIR}/include)

add_library(DGAnalysis SHARED
	${CMAKE_SOURCE_DIR}/include/dg/analysis/Offset.h
	${CMAKE_SOURCE_DIR}/include/dg/ADT/DGContainer.h
	${CMAKE_SOURCE_DIR}/include/dg/ADT/Bitvector.h
	${CMAKE_SOURCE_DIR}/include/dg/ADT/Bits.h
	${CMAKE_SOURCE_DIR}/include/dg/ADT/NumberSet.h

	analysis/Offset.cpp
)

add_library(PTA SHARED
	${CMAKE_SOURCE_DIR}/include/dg/analysis/SubgraphNode.h
	${CMAKE_SOURCE_DIR}/include/dg/analysis/PointsTo/Pointer.h
	${CMAKE_SOURCE_DIR}/include/dg/analysis/PointsTo/PointsToSet.h
	${CMAKE_SOURCE_DIR}/include/dg/analysis/PointsTo/MemoryObject.h
	${CMAKE_SOURCE_DIR}/include/dg/analysis/PointsTo/PointerSubgraph.h
	${CMAKE_SOURCE_DIR}/include/dg/analysis/PointsTo/PointerAnalysis.h
	${CMAKE_SOURCE_DIR}/include/dg/analysis/PointsTo/PointerAnalysisFI.h
	${CMAKE_SOURCE_DIR}/include/dg/analysis/PointsTo/PointerAnalysisFS.h
	${CMAKE_SOURCE_DIR}/include/dg/analysis/PointsTo/PointerSubgraphValidator.h

	analysis/PointsTo/Pointer.cpp
	analysis/PointsTo/PointerAnalysis.cpp
	analysis/PointsTo/PointerSubgraphValidator.cpp
)
target_link_libraries(PTA PUBLIC DGAnalysis)

add_library(RD SHARED
	${CMAKE_SOURCE_DIR}/include/dg/analysis/ReachingDefinitions/ReachingDefinitions.h
	${CMAKE_SOURCE_DIR}/include/dg/analysis/ReachingDefinitions/RDMap.h

	analysis/ReachingDefinitions/Srg/MarkerSRGBuilderFI.h
	analysis/ReachingDefinitions/Srg/MarkerSRGBuilderFS.h

	analysis/ReachingDefinitions/BasicRDMap.cpp
	analysis/ReachingDefinitions/ReachingDefinitions.cpp
	analysis/ReachingDefinitions/Srg/SemisparseRda.cpp
	analysis/ReachingDefinitions/Srg/MarkerSRGBuilderFI.cpp
	analysis/ReachingDefinitions/Srg/MarkerSRGBuilderFS.cpp
)
target_link_libraries(RD PUBLIC DGAnalysis)


if (LLVM_DG)

add_library(LLVMpta SHARED
	${CMAKE_SOURCE_DIR}/include/dg/llvm/analysis/PointsTo/PointerAnalysis.h
	${CMAKE_SOURCE_DIR}/include/dg/llvm/analysis/PointsTo/LLVMPointerAnalysisOptions.h
	${CMAKE_SOURCE_DIR}/include/dg/llvm/analysis/PointsTo/PointerSubgraph.h

	llvm/analysis/PointsTo/PointerSubgraphValidator.h
	llvm/analysis/PointsTo/PointerSubgraph.cpp
	llvm/analysis/PointsTo/PointerSubgraphValidator.cpp
	llvm/analysis/PointsTo/Structure.cpp
	llvm/analysis/PointsTo/Globals.cpp
	llvm/analysis/PointsTo/Constants.cpp
	llvm/analysis/PointsTo/Instructions.cpp
	llvm/analysis/PointsTo/Calls.cpp
)
target_link_libraries(LLVMpta PUBLIC PTA)

add_library(LLVMrd SHARED
	llvm/analysis/ReachingDefinitions/LLVMRDBuilderSemisparse.cpp
	llvm/analysis/ReachingDefinitions/LLVMRDBuilderDense.cpp
	llvm/analysis/ReachingDefinitions/LLVMReachingDefinitions.cpp

	${CMAKE_SOURCE_DIR}/include/dg/llvm/analysis/ReachingDefinitions/ReachingDefinitions.h
	llvm/analysis/ReachingDefinitions/LLVMRDBuilder.h
	llvm/analysis/ReachingDefinitions/LLVMRDBuilderSemisparse.h
	llvm/analysis/ReachingDefinitions/LLVMRDBuilderDense.h
)
target_link_libraries(LLVMrd
			PUBLIC LLVMpta
			PUBLIC RD)

add_library(ThreadRegions SHARED "")
include(${CMAKE_CURRENT_SOURCE_DIR}/llvm/analysis/ThreadRegions/CMakeLists.txt)
target_include_directories(ThreadRegions
        PUBLIC
            ${CMAKE_SOURCE_DIR}/include/dg/llvm/analysis/ThreadRegions)
target_link_libraries(ThreadRegions
    INTERFACE LLVMpta)

add_library(LLVMdg SHARED
	${CMAKE_SOURCE_DIR}/include/dg/BBlock.h
	${CMAKE_SOURCE_DIR}/include/dg/Node.h
	${CMAKE_SOURCE_DIR}/include/dg/DependenceGraph.h
	${CMAKE_SOURCE_DIR}/include/dg/llvm/LLVMNode.h
	${CMAKE_SOURCE_DIR}/include/dg/llvm/LLVMDependenceGraph.h
	${CMAKE_SOURCE_DIR}/include/dg/llvm/LLVMDependenceGraphBuilder.h
	${CMAKE_SOURCE_DIR}/include/dg/llvm/LLVMSlicer.h
	${CMAKE_SOURCE_DIR}/include/dg/llvm/analysis/DefUse/DefUse.h

	llvm/LLVMDGVerifier.h
	llvm/llvm-utils.h

	llvm/LLVMNode.cpp
	llvm/LLVMDependenceGraph.cpp
	llvm/LLVMDGVerifier.cpp
	llvm/analysis/Dominators/PostDominators.cpp
	llvm/analysis/DefUse/DefUse.cpp
)

# Get proper shared-library behavior (where symbols are not necessarily
# resolved when the shared library is linked) on OS X.
if(APPLE)
  set_target_properties(LLVMdg PROPERTIES
    LINK_FLAGS "-undefined dynamic_lookup"
  )

  set_target_properties(LLVMpta PROPERTIES
    LINK_FLAGS "-undefined dynamic_lookup"
  )

  set_target_properties(LLVMrd PROPERTIES
    LINK_FLAGS "-undefined dynamic_lookup"
  )
endif(APPLE)

if (APPLE)
	target_link_libraries(LLVMdg
				PUBLIC LLVMpta
				PUBLIC LLVMrd
<<<<<<< HEAD
                                PUBLIC ThreadRegions
=======
>>>>>>> 40c504db
				PRIVATE ${llvm_support}
				PRIVATE ${llvm_analysis}
				PRIVATE ${llvm_irreader}
				PRIVATE ${llvm_bitwriter}
				PRIVATE ${llvm_core})
else()
	target_link_libraries(LLVMdg
				PUBLIC LLVMpta
<<<<<<< HEAD
                                PUBLIC LLVMrd
                                PUBLIC ThreadRegions)
endif(APPLE)

install(TARGETS LLVMdg ThreadRegions LLVMpta LLVMrd PTA RD DGAnalysis
=======
				PUBLIC LLVMrd)
endif(APPLE)

install(TARGETS LLVMdg LLVMpta LLVMrd PTA RD DGAnalysis
>>>>>>> 40c504db
	LIBRARY DESTINATION ${CMAKE_INSTALL_LIBDIR})

endif(LLVM_DG)<|MERGE_RESOLUTION|>--- conflicted
+++ resolved
@@ -124,10 +124,7 @@
 	target_link_libraries(LLVMdg
 				PUBLIC LLVMpta
 				PUBLIC LLVMrd
-<<<<<<< HEAD
-                                PUBLIC ThreadRegions
-=======
->>>>>>> 40c504db
+        PUBLIC ThreadRegions
 				PRIVATE ${llvm_support}
 				PRIVATE ${llvm_analysis}
 				PRIVATE ${llvm_irreader}
@@ -136,18 +133,11 @@
 else()
 	target_link_libraries(LLVMdg
 				PUBLIC LLVMpta
-<<<<<<< HEAD
-                                PUBLIC LLVMrd
-                                PUBLIC ThreadRegions)
+        PUBLIC LLVMrd
+        PUBLIC ThreadRegions)
 endif(APPLE)
 
 install(TARGETS LLVMdg ThreadRegions LLVMpta LLVMrd PTA RD DGAnalysis
-=======
-				PUBLIC LLVMrd)
-endif(APPLE)
-
-install(TARGETS LLVMdg LLVMpta LLVMrd PTA RD DGAnalysis
->>>>>>> 40c504db
 	LIBRARY DESTINATION ${CMAKE_INSTALL_LIBDIR})
 
 endif(LLVM_DG)