include_directories(${CMAKE_SOURCE_DIR}/lib)
include_directories(${CMAKE_SOURCE_DIR}/include)

add_library(DGAnalysis SHARED
	${CMAKE_SOURCE_DIR}/include/dg/analysis/Offset.h
	${CMAKE_SOURCE_DIR}/include/dg/ADT/DGContainer.h
	${CMAKE_SOURCE_DIR}/include/dg/ADT/Bitvector.h
	${CMAKE_SOURCE_DIR}/include/dg/ADT/Bits.h
	${CMAKE_SOURCE_DIR}/include/dg/ADT/NumberSet.h

	analysis/Offset.cpp
)

add_library(PTA SHARED
	${CMAKE_SOURCE_DIR}/include/dg/analysis/SubgraphNode.h
	${CMAKE_SOURCE_DIR}/include/dg/analysis/PointsTo/Pointer.h
	${CMAKE_SOURCE_DIR}/include/dg/analysis/PointsTo/PointsToSet.h
	${CMAKE_SOURCE_DIR}/include/dg/analysis/PointsTo/MemoryObject.h
	${CMAKE_SOURCE_DIR}/include/dg/analysis/PointsTo/PointerSubgraph.h
	${CMAKE_SOURCE_DIR}/include/dg/analysis/PointsTo/PointerAnalysis.h
	${CMAKE_SOURCE_DIR}/include/dg/analysis/PointsTo/PointerAnalysisFI.h
	${CMAKE_SOURCE_DIR}/include/dg/analysis/PointsTo/PointerAnalysisFS.h
	${CMAKE_SOURCE_DIR}/include/dg/analysis/PointsTo/PointerSubgraphValidator.h

	analysis/PointsTo/Pointer.cpp
	analysis/PointsTo/PointerAnalysis.cpp
	analysis/PointsTo/PointerSubgraphValidator.cpp
)
target_link_libraries(PTA PUBLIC DGAnalysis)

add_library(RD SHARED
	${CMAKE_SOURCE_DIR}/include/dg/analysis/ReachingDefinitions/ReachingDefinitions.h
	${CMAKE_SOURCE_DIR}/include/dg/analysis/ReachingDefinitions/RDMap.h

	analysis/ReachingDefinitions/Srg/MarkerSRGBuilderFI.h
	analysis/ReachingDefinitions/Srg/MarkerSRGBuilderFS.h

	analysis/ReachingDefinitions/BasicRDMap.cpp
	analysis/ReachingDefinitions/ReachingDefinitions.cpp
	analysis/ReachingDefinitions/Srg/SemisparseRda.cpp
	analysis/ReachingDefinitions/Srg/MarkerSRGBuilderFI.cpp
	analysis/ReachingDefinitions/Srg/MarkerSRGBuilderFS.cpp
)
target_link_libraries(RD PUBLIC DGAnalysis)


if (LLVM_DG)

add_library(LLVMpta SHARED
	${CMAKE_SOURCE_DIR}/include/dg/llvm/analysis/PointsTo/PointerAnalysis.h
	${CMAKE_SOURCE_DIR}/include/dg/llvm/analysis/PointsTo/LLVMPointerAnalysisOptions.h
	${CMAKE_SOURCE_DIR}/include/dg/llvm/analysis/PointsTo/PointerSubgraph.h

	llvm/analysis/PointsTo/PointerSubgraphValidator.h
	llvm/analysis/PointsTo/PointerSubgraph.cpp
	llvm/analysis/PointsTo/PointerSubgraphValidator.cpp
	llvm/analysis/PointsTo/Structure.cpp
	llvm/analysis/PointsTo/Globals.cpp
	llvm/analysis/PointsTo/Constants.cpp
	llvm/analysis/PointsTo/Instructions.cpp
	llvm/analysis/PointsTo/Calls.cpp
)
target_link_libraries(LLVMpta PUBLIC PTA)

add_library(LLVMrd SHARED
	llvm/analysis/ReachingDefinitions/LLVMRDBuilderSemisparse.cpp
	llvm/analysis/ReachingDefinitions/LLVMRDBuilderDense.cpp
	llvm/analysis/ReachingDefinitions/LLVMReachingDefinitions.cpp

	${CMAKE_SOURCE_DIR}/include/dg/llvm/analysis/ReachingDefinitions/ReachingDefinitions.h
	llvm/analysis/ReachingDefinitions/LLVMRDBuilder.h
	llvm/analysis/ReachingDefinitions/LLVMRDBuilderSemisparse.h
	llvm/analysis/ReachingDefinitions/LLVMRDBuilderDense.h
)
target_link_libraries(LLVMrd
			PUBLIC LLVMpta
			PUBLIC RD)

add_library(ThreadRegions SHARED "")
include(${CMAKE_CURRENT_SOURCE_DIR}/llvm/analysis/ThreadRegions/CMakeLists.txt)
target_include_directories(ThreadRegions
        PUBLIC
            ${CMAKE_SOURCE_DIR}/include/dg/llvm/analysis/ThreadRegions)
target_link_libraries(ThreadRegions
    INTERFACE LLVMpta)

add_library(LLVMdg SHARED
	${CMAKE_SOURCE_DIR}/include/dg/BBlock.h
	${CMAKE_SOURCE_DIR}/include/dg/Node.h
	${CMAKE_SOURCE_DIR}/include/dg/DependenceGraph.h
	${CMAKE_SOURCE_DIR}/include/dg/llvm/LLVMNode.h
	${CMAKE_SOURCE_DIR}/include/dg/llvm/LLVMDependenceGraph.h
	${CMAKE_SOURCE_DIR}/include/dg/llvm/LLVMDependenceGraphBuilder.h
	${CMAKE_SOURCE_DIR}/include/dg/llvm/LLVMSlicer.h
	${CMAKE_SOURCE_DIR}/include/dg/llvm/analysis/DefUse/DefUse.h

	llvm/LLVMDGVerifier.h
	llvm/llvm-utils.h

	llvm/LLVMNode.cpp
	llvm/LLVMDependenceGraph.cpp
	llvm/LLVMDGVerifier.cpp
	llvm/analysis/Dominators/PostDominators.cpp
	llvm/analysis/DefUse/DefUse.cpp
)

<<<<<<< HEAD
# Get proper shared-library behavior (where symbols are not necessarily
# resolved when the shared library is linked) on OS X.
if(APPLE)
  set_target_properties(LLVMdg PROPERTIES
    LINK_FLAGS "-undefined dynamic_lookup"
  )

  set_target_properties(LLVMpta PROPERTIES
    LINK_FLAGS "-undefined dynamic_lookup"
  )

  set_target_properties(LLVMrd PROPERTIES
    LINK_FLAGS "-undefined dynamic_lookup"
  )
endif(APPLE)

if (APPLE)
	target_link_libraries(LLVMdg
				PUBLIC LLVMpta
				PUBLIC LLVMrd
				PRIVATE ${llvm_support}
				PRIVATE ${llvm_analysis}
				PRIVATE ${llvm_irreader}
				PRIVATE ${llvm_bitwriter}
				PRIVATE ${llvm_core})
else()
	target_link_libraries(LLVMdg
				PUBLIC LLVMpta
				PUBLIC LLVMrd)
endif(APPLE)
=======
target_link_libraries(LLVMdg
			PUBLIC LLVMpta
                        PUBLIC LLVMrd
                        PUBLIC ThreadRegions)


>>>>>>> 505a5fb5

install(TARGETS LLVMdg ThreadRegions LLVMpta LLVMrd PTA RD DGAnalysis
	LIBRARY DESTINATION ${CMAKE_INSTALL_LIBDIR})

endif(LLVM_DG)<|MERGE_RESOLUTION|>--- conflicted
+++ resolved
@@ -104,7 +104,6 @@
 	llvm/analysis/DefUse/DefUse.cpp
 )
 
-<<<<<<< HEAD
 # Get proper shared-library behavior (where symbols are not necessarily
 # resolved when the shared library is linked) on OS X.
 if(APPLE)
@@ -125,6 +124,7 @@
 	target_link_libraries(LLVMdg
 				PUBLIC LLVMpta
 				PUBLIC LLVMrd
+				PUBLIC ThreadRegions
 				PRIVATE ${llvm_support}
 				PRIVATE ${llvm_analysis}
 				PRIVATE ${llvm_irreader}
@@ -133,16 +133,9 @@
 else()
 	target_link_libraries(LLVMdg
 				PUBLIC LLVMpta
-				PUBLIC LLVMrd)
+				PUBLIC LLVMrd
+				PUBLIC ThreadRegions)
 endif(APPLE)
-=======
-target_link_libraries(LLVMdg
-			PUBLIC LLVMpta
-                        PUBLIC LLVMrd
-                        PUBLIC ThreadRegions)
-
-
->>>>>>> 505a5fb5
 
 install(TARGETS LLVMdg ThreadRegions LLVMpta LLVMrd PTA RD DGAnalysis
 	LIBRARY DESTINATION ${CMAKE_INSTALL_LIBDIR})
